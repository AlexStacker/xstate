{
  "name": "@xstate/immer",
  "version": "0.1.0",
  "description": "XState with Immer",
  "keywords": [
    "immer",
    "state",
    "state",
    "machine",
    "statechart"
  ],
  "author": "David Khourshid <davidkpiano@gmail.com>",
  "homepage": "https://github.com/davidkpiano/xstate/tree/master/packages/xstate-immer#readme",
  "license": "MIT",
  "main": "lib/index.js",
  "types": "lib/index.d.ts",
  "sideEffects": false,
  "directories": {
    "lib": "lib",
    "test": "__tests__"
  },
  "files": [
    "lib/**/*.js",
    "lib/**/*.d.ts"
  ],
  "repository": {
    "type": "git",
    "url": "git+ssh://git@github.com/davidkpiano/xstate.git"
  },
  "scripts": {
    "clean": "rm -rf dist lib tsconfig.tsbuildinfo",
    "build": "tsc",
    "test": "jest"
  },
  "bugs": {
    "url": "https://github.com/davidkpiano/xstate/issues"
  },
  "dependencies": {},
  "peerDependencies": {
    "immer": "^6.0.3",
    "xstate": "^4.9.1"
  },
  "devDependencies": {
    "immer": "^6.0.8",
    "lerna-alias": "3.0.3-0",
<<<<<<< HEAD
    "typescript": "^4.0.2",
=======
    "typescript": "^4.0.3",
>>>>>>> a8ca50b3
    "xstate": "*"
  }
}<|MERGE_RESOLUTION|>--- conflicted
+++ resolved
@@ -43,11 +43,7 @@
   "devDependencies": {
     "immer": "^6.0.8",
     "lerna-alias": "3.0.3-0",
-<<<<<<< HEAD
-    "typescript": "^4.0.2",
-=======
     "typescript": "^4.0.3",
->>>>>>> a8ca50b3
     "xstate": "*"
   }
 }