import {
  interpret,
  createMachine,
  ActorRef,
  ActorRefFrom,
  spawn,
  spawnMachine,
  spawnCallback,
  spawnObservable,
  spawnPromise,
  EventObject,
  Behavior
} from '../src';
import {
  sendParent,
  doneInvoke,
  sendUpdate,
  respond,
  forwardTo,
  error
} from '../src/actions';
import { raise } from '../src/actions/raise';
import { assign } from '../src/actions/assign';
import { send } from '../src/actions/send';
import { EMPTY, interval } from 'rxjs';
import { map } from 'rxjs/operators';
import * as actionTypes from '../src/actionTypes';
import {
  createMachineBehavior,
  createObservableBehavior,
  createPromiseBehavior,
  fromReducer
} from '../src/behaviors';
import { invokeMachine } from '../src/invoke';

describe('spawning machines', () => {
  const todoMachine = createMachine({
    id: 'todo',
    initial: 'incomplete',
    states: {
      incomplete: {
        on: { SET_COMPLETE: 'complete' }
      },
      complete: {
        entry: sendParent({ type: 'TODO_COMPLETED' })
      }
    }
  });

  const context = {
    todoRefs: {} as Record<string, ActorRef<any>>
  };

  type TodoEvent =
    | {
        type: 'ADD';
        id: number;
      }
    | {
        type: 'SET_COMPLETE';
        id: number;
      }
    | {
        type: 'TODO_COMPLETED';
      };

  const todosMachine = createMachine<typeof context, TodoEvent>({
    id: 'todos',
    context,
    initial: 'active',
    states: {
      active: {
        on: {
          TODO_COMPLETED: 'success'
        }
      },
      success: {
        type: 'final'
      }
    },
    on: {
      ADD: {
        actions: assign({
          todoRefs: (ctx, e) => ({
            ...ctx.todoRefs,
            [e.id]: spawnMachine(todoMachine)
          })
        })
      },
      SET_COMPLETE: {
        actions: send('SET_COMPLETE', {
          to: (ctx, e: Extract<TodoEvent, { type: 'SET_COMPLETE' }>) => {
            return ctx.todoRefs[e.id];
          }
        })
      }
    }
  });

  // Adaptation: https://github.com/p-org/P/wiki/PingPong-program
  type PingPongEvent =
    | { type: 'PING' }
    | { type: 'PONG' }
    | { type: 'SUCCESS' };

  const serverMachine = createMachine<any, PingPongEvent>({
    id: 'server',
    initial: 'waitPing',
    states: {
      waitPing: {
        on: {
          PING: 'sendPong'
        }
      },
      sendPong: {
        entry: [sendParent('PONG'), raise('SUCCESS')],
        on: {
          SUCCESS: 'waitPing'
        }
      }
    }
  });

  interface ClientContext {
    server?: ActorRef<PingPongEvent>;
  }

  const clientMachine = createMachine<ClientContext, PingPongEvent>({
    id: 'client',
    initial: 'init',
    context: {
      server: undefined
    },
    states: {
      init: {
        entry: [
          assign({
            server: (_, __) => spawnMachine(serverMachine)
          }),
          raise('SUCCESS')
        ],
        on: {
          SUCCESS: 'sendPing'
        }
      },
      sendPing: {
        entry: [send('PING', { to: (ctx) => ctx.server! }), raise('SUCCESS')],
        on: {
          SUCCESS: 'waitPong'
        }
      },
      waitPong: {
        on: {
          PONG: 'complete'
        }
      },
      complete: {
        type: 'final'
      }
    }
  });

  it('should invoke actors', (done) => {
    const service = interpret(todosMachine)
      .onDone(() => {
        done();
      })
      .start();

    service.send({ type: 'ADD', id: 42 });
    service.send({ type: 'SET_COMPLETE', id: 42 });
  });

  it('should invoke actors (when sending batch)', (done) => {
    const service = interpret(todosMachine)
      .onDone(() => {
        done();
      })
      .start();

    service.batch([{ type: 'ADD', id: 42 }]);
    service.send({ type: 'SET_COMPLETE', id: 42 });
  });

  it('should allow bidirectional communication between parent/child actors', (done) => {
    interpret(clientMachine)
      .onDone(() => {
        done();
      })
      .start();
  });
});

describe('spawning promises', () => {
  it('should be able to spawn a promise', (done) => {
    const promiseMachine = createMachine<{ promiseRef?: ActorRef<any> }>({
      id: 'promise',
      initial: 'idle',
      context: {
        promiseRef: undefined
      },
      states: {
        idle: {
          entry: assign({
            promiseRef: () => {
              const ref = spawnPromise(
                () =>
                  new Promise((res) => {
                    res('response');
                  }),
                'my-promise'
              );

              return ref;
            }
          }),
          on: {
            [doneInvoke('my-promise')]: {
              target: 'success',
              guard: (_, e) => e.data === 'response'
            }
          }
        },
        success: {
          type: 'final'
        }
      }
    });

    const promiseService = interpret(promiseMachine).onDone(() => {
      done();
    });

    promiseService.start();
  });
});

describe('spawning callbacks', () => {
  it('should be able to spawn an actor from a callback', (done) => {
    const callbackMachine = createMachine<{ callbackRef?: ActorRef<any> }>({
      id: 'callback',
      initial: 'idle',
      context: {
        callbackRef: undefined
      },
      states: {
        idle: {
          entry: assign({
            callbackRef: () =>
              spawnCallback((cb, receive) => {
                receive((event) => {
                  if (event.type === 'START') {
                    setTimeout(() => {
                      cb({ type: 'SEND_BACK' });
                    }, 10);
                  }
                });
              })
          }),
          on: {
            START_CB: {
              actions: send('START', { to: (ctx) => ctx.callbackRef })
            },
            SEND_BACK: 'success'
          }
        },
        success: {
          type: 'final'
        }
      }
    });

    const callbackService = interpret(callbackMachine).onDone(() => {
      done();
    });

    callbackService.start();
    callbackService.send('START_CB');
  });
});

describe('spawning observables', () => {
  it('should be able to spawn an observable', (done) => {
    interface Events {
      type: 'INT';
      value: number;
    }

    const observableMachine = createMachine<any, Events>({
      id: 'observable',
      initial: 'idle',
      context: {
        observableRef: undefined
      },
      states: {
        idle: {
          entry: assign({
            observableRef: () => {
              const ref = spawnObservable(() =>
                interval(10).pipe(
                  map((n) => ({
                    type: 'INT',
                    value: n
                  }))
                )
              );

              return ref;
            }
          }),
          on: {
            INT: {
              target: 'success',
              guard: (_, e) => e.value === 5
            }
          }
        },
        success: {
          type: 'final'
        }
      }
    });

    const observableService = interpret(observableMachine).onDone(() => {
      done();
    });

    observableService.start();
  });
});

describe('communicating with spawned actors', () => {
  it('should treat an interpreter as an actor', (done) => {
    const existingMachine = createMachine({
      initial: 'inactive',
      states: {
        inactive: {
          on: { ACTIVATE: 'active' }
        },
        active: {
          entry: respond('EXISTING.DONE')
        }
      }
    });

    const existingService = interpret(existingMachine).start();

    const parentMachine = createMachine<{
      existingRef?: ActorRef<any>;
    }>({
      initial: 'pending',
      context: {
        existingRef: undefined
      },
      states: {
        pending: {
          entry: assign({
            // No need to spawn an existing service:
            // existingRef: () => spawn(existingService)
            existingRef: existingService.ref
          }),
          on: {
            'EXISTING.DONE': 'success'
          },
          after: {
            100: {
              actions: send('ACTIVATE', { to: (ctx) => ctx.existingRef })
            }
          }
        },
        success: {
          type: 'final'
        }
      }
    });

    const parentService = interpret(parentMachine).onDone(() => {
      done();
    });

    parentService.start();
  });

  it.skip('should be able to name existing actors', (done) => {
    const existingMachine = createMachine({
      initial: 'inactive',
      states: {
        inactive: {
          on: { ACTIVATE: 'active' }
        },
        active: {
          entry: respond('EXISTING.DONE')
        }
      }
    });

    const existingService = interpret(existingMachine).start();

    const parentMachine = createMachine<{
      existingRef: ActorRef<any> | undefined;
    }>({
      initial: 'pending',
      context: {
        existingRef: undefined
      },
      states: {
        pending: {
          entry: assign({
            // TODO: fix (spawn existing service)
            // @ts-ignore
            existingRef: () => spawn(existingService, 'existing')
          }),
          on: {
            'EXISTING.DONE': 'success'
          },
          after: {
            100: {
              actions: send('ACTIVATE', { to: 'existing' })
            }
          }
        },
        success: {
          type: 'final'
        }
      }
    });

    const parentService = interpret(parentMachine).onDone(() => {
      done();
    });

    parentService.start();
  });

  it('should be able to communicate with arbitrary actors if sessionId is known', (done) => {
    const existingMachine = createMachine({
      initial: 'inactive',
      states: {
        inactive: {
          on: { ACTIVATE: 'active' }
        },
        active: {
          entry: respond('EXISTING.DONE')
        }
      }
    });

    const existingService = interpret(existingMachine).start();

    const parentMachine = createMachine<{ existingRef: ActorRef<any> }>({
      initial: 'pending',
      context: {
        existingRef: existingService
      },
      states: {
        pending: {
          entry: send('ACTIVATE', { to: () => existingService }),
          on: {
            'EXISTING.DONE': 'success'
          },
          after: {
            100: {
              actions: send('ACTIVATE', { to: (ctx) => ctx.existingRef })
            }
          }
        },
        success: {
          type: 'final'
        }
      }
    });

    const parentService = interpret(parentMachine).onDone(() => {
      done();
    });

    parentService.start();
  });
});

describe('actors', () => {
  it('should only spawn actors defined on initial state once', () => {
    let count = 0;

    const startMachine = createMachine<{
      items: number[];
      refs: any[];
    }>({
      id: 'start',
      initial: 'start',
      context: {
        items: [0, 1, 2, 3],
        refs: []
      },
      states: {
        start: {
          entry: assign({
            refs: (ctx) => {
              count++;
              const c = ctx.items.map((item) =>
                spawnPromise(() => new Promise((res) => res(item)))
              );

              return c;
            }
          })
        }
      }
    });

    interpret(startMachine)
      .onTransition(() => {
        expect(count).toEqual(1);
      })
      .start();
  });

  it('should spawn null actors if not used within a service', () => {
    const nullActorMachine = createMachine<{ ref?: ActorRef<any> }>({
      initial: 'foo',
      context: { ref: undefined },
      states: {
        foo: {
          entry: assign({
            ref: () => spawnPromise(() => Promise.resolve(42))
          })
        }
      }
    });

    const { initialState } = nullActorMachine;

    // expect(initialState.context.ref!.id).toBe('null'); // TODO: identify null actors
    expect(initialState.context.ref!.send).toBeDefined();
  });

  describe('autoForward option', () => {
    const pongActorMachine = createMachine({
      id: 'server',
      initial: 'waitPing',
      states: {
        waitPing: {
          on: {
            PING: 'sendPong'
          }
        },
        sendPong: {
          entry: [sendParent('PONG'), raise('SUCCESS')],
          on: {
            SUCCESS: 'waitPing'
          }
        }
      }
    });

    it('should not forward events to a spawned actor by default', () => {
      let pongCounter = 0;

      const machine = createMachine<any>({
        id: 'client',
        context: { counter: 0, serverRef: undefined },
        initial: 'initial',
        states: {
          initial: {
            entry: assign(() => ({
              serverRef: spawnMachine(pongActorMachine)
            })),
            on: {
              PONG: {
                actions: () => ++pongCounter
              }
            }
          }
        }
      });
      const service = interpret(machine);
      service.start();
      service.send('PING');
      service.send('PING');
      expect(pongCounter).toEqual(0);
    });

    it('should not forward events to a spawned actor when { autoForward: false }', () => {
      let pongCounter = 0;

      const machine = createMachine<{
        counter: number;
        serverRef?: ActorRef<any>;
      }>({
        id: 'client',
        context: { counter: 0, serverRef: undefined },
        initial: 'initial',
        states: {
          initial: {
            entry: assign((ctx) => ({
              ...ctx,
              serverRef: spawn(
                createMachineBehavior(pongActorMachine, {
                  autoForward: false
                })
              )
            })),
            on: {
              PONG: {
                actions: () => ++pongCounter
              }
            }
          }
        }
      });
      const service = interpret(machine);
      service.start();
      service.send('PING');
      service.send('PING');
      expect(pongCounter).toEqual(0);
    });
  });

  describe('sync option', () => {
    const childMachine = createMachine({
      id: 'child',
      context: { value: 0 },
      initial: 'active',
      states: {
        active: {
          after: {
            10: { actions: assign({ value: 42 }), internal: true }
          }
        }
      }
    });

    it('should sync spawned actor state when { sync: true }', (done) => {
      const machine = createMachine<{
        ref?: ActorRef<any>;
      }>({
        id: 'parent',
        context: {
          ref: undefined
        },
        initial: 'foo',
        states: {
          foo: {
            entry: assign({
              ref: () =>
                spawn(createMachineBehavior(childMachine, { sync: true }))
            }),
            on: {
              [actionTypes.update]: 'success'
            }
          },
          success: {
            type: 'final'
          }
        }
      });

      const service = interpret(machine, {
        id: 'a-service'
      }).onDone(() => {
        done();
      });
      service.start();
    });

    it('should not sync spawned actor state when { sync: false }', (done) => {
      const machine = createMachine<{
        refNoSync?: ActorRef<any>;
      }>({
        id: 'parent',
        context: {
          refNoSync: undefined
        },
        initial: 'foo',
        states: {
          foo: {
            entry: assign({
              refNoSync: () =>
                spawn(createMachineBehavior(childMachine, { sync: false }))
            }),
            on: {
              '*': 'failure'
            }
          },
          failure: {
            type: 'final'
          }
        }
      });

      const service = interpret(machine, {
        id: 'b-service'
      }).onDone(() => {
        throw new Error('value change caused transition');
      });
      service.start();

      setTimeout(() => {
        done();
      }, 30);
    });

    it('should not sync spawned actor state (default)', (done) => {
      const machine = createMachine<{
        refNoSyncDefault?: ActorRef<any>;
      }>({
        id: 'parent',
        context: {
          refNoSyncDefault: undefined
        },
        initial: 'foo',
        states: {
          foo: {
            entry: assign({
              refNoSyncDefault: () => spawn(createMachineBehavior(childMachine))
            }),
            on: {
              '*': 'failure'
            }
          },
          failure: {
            type: 'final'
          }
        }
      });

      const service = interpret(machine, {
        id: 'b-service'
      }).onDone(() => {
        throw new Error('value change caused transition');
      });
      service.start();

      setTimeout(() => {
        done();
      }, 30);
    });

    it('parent state should be changed if synced child actor update occurs', (done) => {
      const syncChildMachine = createMachine({
        initial: 'active',
        states: {
          active: {
            after: { 500: 'inactive' }
          },
          inactive: {}
        }
      });

      interface SyncMachineContext {
        ref?: ActorRefFrom<typeof syncChildMachine>;
      }

      const syncMachine = createMachine<SyncMachineContext>({
        initial: 'same',
        context: {},
        states: {
          same: {
            entry: assign<SyncMachineContext>({
              ref: () => {
                return spawn(
                  createMachineBehavior(syncChildMachine, { sync: true })
                );
              }
            }),
            on: {
              [actionTypes.update]: 'success'
            }
          },
          success: {
            type: 'final'
          }
        }
      });

      interpret(syncMachine)
        .onDone(() => {
          done();
        })
        .start();
    });

    const falseSyncOptions = [{}, { sync: false }];

    falseSyncOptions.forEach((falseSyncOption) => {
      it(`parent state should NOT be changed regardless of unsynced child actor update (options: ${JSON.stringify(
        falseSyncOption
      )})`, (done) => {
        const syncChildMachine = createMachine({
          initial: 'active',
          states: {
            active: {
              after: { 10: 'inactive' }
            },
            inactive: {}
          }
        });

        interface SyncMachineContext {
          ref?: ActorRefFrom<typeof syncChildMachine>;
        }

        const syncMachine = createMachine<SyncMachineContext>({
          initial: 'same',
          context: {},
          states: {
            same: {
              entry: assign({
                ref: () =>
                  spawn(
                    createMachineBehavior(syncChildMachine, falseSyncOption)
                  )
              }),
              on: {
                '*': 'failure'
              }
            },
            failure: {}
          }
        });

        interpret(syncMachine)
          .onDone(() => {
            done();
          })
          .onTransition((state) => {
            expect(state.matches('failure')).toBeFalsy();
          })
          .start();

        setTimeout(() => {
          done();
        }, 20);
      });

      it(`parent state should be changed if unsynced child actor manually sends update event (options: ${JSON.stringify(
        falseSyncOption
      )})`, (done) => {
        const syncChildMachine = createMachine({
          initial: 'active',
          states: {
            active: {
              after: { 10: 'inactive' }
            },
            inactive: {
              entry: sendUpdate()
            }
          }
        });

        interface SyncMachineContext {
          ref?: ActorRefFrom<typeof syncChildMachine>;
        }

        const syncMachine = createMachine<SyncMachineContext>({
          initial: 'same',
          context: {},
          states: {
            same: {
              entry: assign({
                ref: () =>
                  spawn(
                    createMachineBehavior(syncChildMachine, falseSyncOption)
                  )
              })
            }
          }
        });

        interpret(syncMachine)
          .onTransition((state) => {
            if (state.event.type === actionTypes.update) {
              expect(state.changed).toBe(true);
              done();
            }
          })
          .start();
      });

      it('should only spawn an actor in an initial state of a child that gets invoked in the initial state of a parent when the parent gets started', (done) => {
        let spawnCounter = 0;

        const child = createMachine<any>({
          initial: 'bar',
          context: {},
          states: {
            bar: {
              entry: assign({
                promise: () => {
                  return spawnPromise(() => {
                    spawnCounter++;
                    return Promise.resolve('answer');
                  });
                }
              })
            }
          }
        });

        const parent = createMachine({
          initial: 'foo',
          states: {
            foo: {
              invoke: {
                src: invokeMachine(child),
                onDone: 'end'
              }
            },
            end: { type: 'final' }
          }
        });
        interpret(parent)
          .onTransition(() => {
            if (spawnCounter === 1) {
              done();
            }
          })
          .start();
      });
    });
  });

  describe('with behaviors', () => {
    it('should work with a reducer behavior', (done) => {
      const countBehavior = fromReducer((count: number, event: any) => {
        if (event.type === 'INC') {
          return count + 1;
        } else if (event.type === 'DEC') {
          return count - 1;
        }
        return count;
      }, 0);

      const countMachine = createMachine<{
        count: ActorRefFrom<typeof countBehavior> | undefined;
      }>({
        context: {
          count: undefined
        },
        entry: assign({
          count: () => spawn(countBehavior)
        }),
        on: {
          INC: {
            actions: forwardTo((ctx) => ctx.count!)
          }
        }
      });

      const countService = interpret(countMachine)
        .onTransition((state) => {
          if (state.context.count?.getSnapshot() === 2) {
            done();
          }
        })
        .start();

      countService.send('INC');
      countService.send('INC');
    });

    it('should work with a promise behavior (fulfill)', (done) => {
<<<<<<< HEAD
=======
      const promiseBehavior = fromPromise(
        () =>
          new Promise<number>((res) => {
            setTimeout(() => res(42));
          })
      );

>>>>>>> c6a0311e
      const countMachine = createMachine<{
        count: ActorRefFrom<Promise<number>> | undefined;
      }>({
        context: {
          count: undefined
        },
        entry: assign({
          count: () =>
            spawnPromise(
              () =>
                new Promise<number>((res) => {
                  setTimeout(res(42));
                }),
              'test'
            )
        }),
        initial: 'pending',
        states: {
          pending: {
            on: {
              'done.invoke.test': {
                target: 'success',
                guard: (_, e) => e.data === 42
              }
            }
          },
          success: {
            type: 'final'
          }
        }
      });

      const countService = interpret(countMachine).onDone(() => {
        done();
      });
      countService.start();
    });

    it('should work with a promise behavior (reject)', (done) => {
      const errorMessage = 'An error occurred';
<<<<<<< HEAD
=======
      const promiseBehavior = fromPromise(
        () =>
          new Promise<number>((_, rej) => {
            setTimeout(() => rej(errorMessage), 1000);
          })
      );

>>>>>>> c6a0311e
      const countMachine = createMachine<{
        count: ActorRefFrom<Promise<number>>;
      }>({
        context: () => ({
          count: spawnPromise(
            () =>
              new Promise<number>((_, rej) => {
                setTimeout(rej(errorMessage), 1000);
              }),
            'test'
          )
        }),
        initial: 'pending',
        states: {
          pending: {
            on: {
              [error('test')]: {
                target: 'success',
                guard: (_, e) => {
                  return e.data === errorMessage;
                }
              }
            }
          },
          success: {
            type: 'final'
          }
        }
      });

      const countService = interpret(countMachine).onDone(() => {
        done();
      });
      countService.start();
    });

    it('behaviors should have reference to the parent', (done) => {
      const pongBehavior: Behavior<EventObject, undefined> = {
        transition: (_, event, { parent }) => {
          if (event.type === 'PING') {
            parent?.send({ type: 'PONG' });
          }

          return undefined;
        },
        initialState: undefined
      };

      const pingMachine = createMachine<{
        ponger: ActorRefFrom<typeof pongBehavior> | undefined;
      }>({
        initial: 'waiting',
        context: {
          ponger: undefined
        },
        entry: assign({
          ponger: () => spawn(pongBehavior)
        }),
        states: {
          waiting: {
            entry: send('PING', { to: (ctx) => ctx.ponger! }),
            invoke: {
              id: 'ponger',
              src: () => pongBehavior
            },
            on: {
              PONG: 'success'
            }
          },
          success: {
            type: 'final'
          }
        }
      });

      const pingService = interpret(pingMachine).onDone(() => {
        done();
      });
      pingService.start();
    });
  });

  it('should be able to spawn callback actors in (lazy) initial context', (done) => {
    const machine = createMachine<{ ref: ActorRef<any> }>({
      context: () => ({
        ref: spawnCallback((sendBack) => {
          sendBack({ type: 'TEST' });
        })
      }),
      initial: 'waiting',
      states: {
        waiting: {
          on: { TEST: 'success' }
        },
        success: {
          type: 'final'
        }
      }
    });

    interpret(machine)
      .onDone(() => {
        done();
      })
      .start();
  });

  it('should be able to spawn machines in (lazy) initial context', (done) => {
    const childMachine = createMachine({
      entry: sendParent('TEST')
    });

    const machine = createMachine<{ ref: ActorRef<any> }>({
      context: () => ({
        ref: spawn(createMachineBehavior(childMachine))
      }),
      initial: 'waiting',
      states: {
        waiting: {
          on: { TEST: 'success' }
        },
        success: {
          type: 'final'
        }
      }
    });

    interpret(machine)
      .onDone(() => {
        done();
      })
      .start();
  });

  // https://github.com/statelyai/xstate/issues/2507
  it('should not crash on child machine sync completion during self-initialization', () => {
    const childMachine = createMachine({
      initial: 'idle',
      states: {
        idle: {
          always: [
            {
              target: 'stopped'
            }
          ]
        },
        stopped: {
          type: 'final'
        }
      }
    });

    const parentMachine = createMachine<{
      child: ActorRefFrom<typeof childMachine> | null;
    }>(
      {
        context: {
          child: null
        },
        entry: 'setup'
      },
      {
        actions: {
          setup: assign({
            child: () => spawn(createMachineBehavior(childMachine))
          })
        }
      }
    );
    const service = interpret(parentMachine);
    expect(() => {
      service.start();
    }).not.toThrow();
  });

  it('should not crash on child promise-like sync completion during self-initialization', () => {
    const parentMachine = createMachine<{
      child: ActorRef<never, any> | null;
    }>({
      context: {
        child: null
      },
      entry: assign({
        child: () =>
          spawn(
            createPromiseBehavior(() => ({ then: (fn) => fn(null) } as any))
          )
      })
    });
    const service = interpret(parentMachine);
    expect(() => {
      service.start();
    }).not.toThrow();
  });

  it('should not crash on child observable sync completion during self-initialization', () => {
    const createEmptyObservable = (): any => ({
      subscribe(_next, _error, complete) {
        complete();
      }
    });
    const parentMachine = createMachine<{
      child: ActorRef<never, any> | null;
    }>({
      context: {
        child: null
      },
      entry: assign({
        child: () => spawn(createObservableBehavior(createEmptyObservable))
      })
    });
    const service = interpret(parentMachine);
    expect(() => {
      service.start();
    }).not.toThrow();
  });

  it('should receive done event from an immediately completed observable when self-initializing', () => {
    const parentMachine = createMachine<{
      child: ActorRef<EventObject, unknown> | null;
    }>({
      context: {
        child: null
      },
      entry: assign({
        child: () =>
          spawn(
            createObservableBehavior(() => EMPTY),
            'myactor'
          )
      }),
      initial: 'init',
      states: {
        init: {
          on: {
            'done.invoke.myactor': 'done'
          }
        },
        done: {}
      }
    });
    const service = interpret(parentMachine);

    service.start();

    expect(service.state.value).toBe('done');
  });
});<|MERGE_RESOLUTION|>--- conflicted
+++ resolved
@@ -960,16 +960,6 @@
     });
 
     it('should work with a promise behavior (fulfill)', (done) => {
-<<<<<<< HEAD
-=======
-      const promiseBehavior = fromPromise(
-        () =>
-          new Promise<number>((res) => {
-            setTimeout(() => res(42));
-          })
-      );
-
->>>>>>> c6a0311e
       const countMachine = createMachine<{
         count: ActorRefFrom<Promise<number>> | undefined;
       }>({
@@ -981,7 +971,7 @@
             spawnPromise(
               () =>
                 new Promise<number>((res) => {
-                  setTimeout(res(42));
+                  setTimeout(() => res(42));
                 }),
               'test'
             )
@@ -1010,16 +1000,6 @@
 
     it('should work with a promise behavior (reject)', (done) => {
       const errorMessage = 'An error occurred';
-<<<<<<< HEAD
-=======
-      const promiseBehavior = fromPromise(
-        () =>
-          new Promise<number>((_, rej) => {
-            setTimeout(() => rej(errorMessage), 1000);
-          })
-      );
-
->>>>>>> c6a0311e
       const countMachine = createMachine<{
         count: ActorRefFrom<Promise<number>>;
       }>({
@@ -1027,7 +1007,7 @@
           count: spawnPromise(
             () =>
               new Promise<number>((_, rej) => {
-                setTimeout(rej(errorMessage), 1000);
+                setTimeout(() => rej(errorMessage), 1000);
               }),
             'test'
           )
