--- conflicted
+++ resolved
@@ -208,7 +208,6 @@
     expect(updatedState.context.age).toEqual(42);
   });
 
-<<<<<<< HEAD
   it('should model "done.invoke" events', () => {
     const model = createModel(
       {
@@ -217,62 +216,11 @@
       {
         events: {
           SOME_EVENT: () => ({})
-=======
-  it('can model actions', () => {
-    const userModel = createModel(
-      {
-        name: 'David',
-        age: 30
-      },
-      {
-        actions: {
-          greet: (message: string) => ({ message })
-        }
-      }
-    );
-
-    userModel.createMachine({
-      context: userModel.initialContext,
-      initial: 'active',
-      entry: { type: 'greet', message: 'hello' },
-      exit: { type: 'greet', message: 'goodbye' },
-      states: {
-        active: {
-          entry: [userModel.actions.greet('hello')]
-        }
-      }
-    });
-
-    userModel.createMachine({
-      context: userModel.initialContext,
-      // @ts-expect-error
-      entry: { type: 'greet' } // missing message
-    });
-
-    userModel.createMachine({
-      context: userModel.initialContext,
-      // @ts-expect-error
-      entry: { type: 'fake' } // wrong message
-    });
-  });
-
-  it('works with built-in actions', () => {
-    const model = createModel(
-      {},
-      {
-        events: {
-          SAMPLE: () => ({})
-        },
-        actions: {
-          custom: () => ({})
->>>>>>> f9916368
-        }
-      }
-    );
-
-    createMachine<typeof model>({
-      context: model.initialContext,
-<<<<<<< HEAD
+        }
+      }
+    );
+
+    model.createMachine({
       invoke: {
         src: () => new Promise((res) => res(42)),
         onDone: {
@@ -282,7 +230,64 @@
             },
             'done.invoke'
           )
-=======
+        }
+      }
+    });
+  });
+
+  it('can model actions', () => {
+    const userModel = createModel(
+      {
+        name: 'David',
+        age: 30
+      },
+      {
+        actions: {
+          greet: (message: string) => ({ message })
+        }
+      }
+    );
+
+    userModel.createMachine({
+      context: userModel.initialContext,
+      initial: 'active',
+      entry: { type: 'greet', message: 'hello' },
+      exit: { type: 'greet', message: 'goodbye' },
+      states: {
+        active: {
+          entry: [userModel.actions.greet('hello')]
+        }
+      }
+    });
+
+    userModel.createMachine({
+      context: userModel.initialContext,
+      // @ts-expect-error
+      entry: { type: 'greet' } // missing message
+    });
+
+    userModel.createMachine({
+      context: userModel.initialContext,
+      // @ts-expect-error
+      entry: { type: 'fake' } // wrong message
+    });
+  });
+
+  it('works with built-in actions', () => {
+    const model = createModel(
+      {},
+      {
+        events: {
+          SAMPLE: () => ({})
+        },
+        actions: {
+          custom: () => ({})
+        }
+      }
+    );
+
+    createMachine<typeof model>({
+      context: model.initialContext,
       entry: [
         model.actions.custom(),
         // raise('SAMPLE'),
@@ -452,7 +457,6 @@
 
           // @ts-expect-error
           exit: ['custom']
->>>>>>> f9916368
         }
       }
     });
