import {
  assign,
  ContextFrom,
  createMachine,
  EventFrom,
<<<<<<< HEAD
  MachineImplementationsFrom
=======
  interpret,
  MachineOptionsFrom
>>>>>>> c66b55e5
} from '../src';
import { createModel } from '../src/model';
import { TypegenMeta } from '../src/typegenTypes';

describe('ContextFrom', () => {
  it('should return context of a machine', () => {
    const machine = createMachine({
      schema: {
        context: {} as { counter: number }
      }
    });

    type MachineContext = ContextFrom<typeof machine>;

    const acceptMachineContext = (_event: MachineContext) => {};

    acceptMachineContext({ counter: 100 });
    acceptMachineContext({
      counter: 100,
      // @ts-expect-error
      other: 'unknown'
    });
    const obj = { completely: 'invalid' };
    // @ts-expect-error
    acceptMachineContext(obj);
  });

  it('should return context of a typegened machine', () => {
    const machine = createMachine({
      tsTypes: {} as TypegenMeta,
      schema: {
        context: {} as { counter: number }
      }
    });

    type MachineContext = ContextFrom<typeof machine>;

    const acceptMachineContext = (_event: MachineContext) => {};

    acceptMachineContext({ counter: 100 });
    acceptMachineContext({
      counter: 100,
      // @ts-expect-error
      other: 'unknown'
    });
    const obj = { completely: 'invalid' };
    // @ts-expect-error
    acceptMachineContext(obj);
  });
});

describe('EventFrom', () => {
  it('should return events for a machine', () => {
    const machine = createMachine({
      schema: {
        events: {} as
          | { type: 'UPDATE_NAME'; value: string }
          | { type: 'UPDATE_AGE'; value: number }
          | { type: 'ANOTHER_EVENT' }
      }
    });

    type MachineEvent = EventFrom<typeof machine>;

    const acceptMachineEvent = (_event: MachineEvent) => {};

    acceptMachineEvent({ type: 'UPDATE_NAME', value: 'test' });
    acceptMachineEvent({ type: 'UPDATE_AGE', value: 12 });
    acceptMachineEvent({ type: 'ANOTHER_EVENT' });
    acceptMachineEvent({
      // @ts-expect-error
      type: 'UNKNOWN_EVENT'
    });
  });

  it('should return events for a typegened machine', () => {
    const machine = createMachine({
      tsTypes: {} as TypegenMeta,
      schema: {
        events: {} as
          | { type: 'UPDATE_NAME'; value: string }
          | { type: 'UPDATE_AGE'; value: number }
          | { type: 'ANOTHER_EVENT' }
      }
    });

    type MachineEvent = EventFrom<typeof machine>;

    const acceptMachineEvent = (_event: MachineEvent) => {};

    acceptMachineEvent({ type: 'UPDATE_NAME', value: 'test' });
    acceptMachineEvent({ type: 'UPDATE_AGE', value: 12 });
    acceptMachineEvent({ type: 'ANOTHER_EVENT' });
    acceptMachineEvent({
      // @ts-expect-error
      type: 'UNKNOWN_EVENT'
    });
  });

  it('should return events for an interpreter', () => {
    const machine = createMachine({
      schema: {
        events: {} as
          | { type: 'UPDATE_NAME'; value: string }
          | { type: 'UPDATE_AGE'; value: number }
          | { type: 'ANOTHER_EVENT' }
      }
    });

    const service = interpret(machine);

    type InterpreterEvent = EventFrom<typeof service>;

    const acceptInterpreterEvent = (_event: InterpreterEvent) => {};

    acceptInterpreterEvent({ type: 'UPDATE_NAME', value: 'test' });
    acceptInterpreterEvent({ type: 'UPDATE_AGE', value: 12 });
    acceptInterpreterEvent({ type: 'ANOTHER_EVENT' });
    acceptInterpreterEvent({
      // @ts-expect-error
      type: 'UNKNOWN_EVENT'
    });
  });

  it('should return events for createModel', () => {
    const userModel = createModel(
      {},
      {
        events: {
          updateName: (value: string) => ({ value }),
          updateAge: (value: number) => ({ value }),
          anotherEvent: () => ({})
        }
      }
    );

    type UserModelEvent = EventFrom<typeof userModel>;

    const acceptUserModelEvent = (_event: UserModelEvent) => {};

    acceptUserModelEvent({ type: 'updateName', value: 'test' });
    acceptUserModelEvent({ type: 'updateAge', value: 12 });
    acceptUserModelEvent({ type: 'anotherEvent' });
    acceptUserModelEvent({
      // @ts-expect-error
      type: 'eventThatDoesNotExist'
    });
  });

  it('should narrow events down to the specified types', () => {
    const userModel = createModel(
      {},
      {
        events: {
          updateName: (value: string) => ({ value }),
          updateAge: (value: number) => ({ value }),
          anotherEvent: () => ({})
        }
      }
    );

    type UserModelEventSubset = EventFrom<
      typeof userModel,
      'updateName' | 'updateAge'
    >;

    const acceptUserModelEventSubset = (
      _userModelEventSubset: UserModelEventSubset
    ) => {
      /* empty */
    };

    acceptUserModelEventSubset({ type: 'updateName', value: 'test' });
    acceptUserModelEventSubset({ type: 'updateAge', value: 12 });
    // @ts-expect-error
    acceptUserModelEventSubset({ type: 'anotherEvent' });
    // @ts-expect-error
    acceptUserModelEventSubset({ type: 'eventThatDoesNotExist' });
  });
});

describe('MachineImplementationsFrom', () => {
  it('should return implementations for a typegen-less machine', () => {
    const machine = createMachine({
      context: {
        count: 100
      },
      schema: {
        events: {} as { type: 'FOO' } | { type: 'BAR'; value: string }
      }
    });

    const acceptMachineImplementations = (
      _options: MachineImplementationsFrom<typeof machine>
    ) => {};

    acceptMachineImplementations({
      actions: {
        foo: () => {}
      }
    });
    acceptMachineImplementations({
      actions: {
        foo: assign(() => ({}))
      }
    });
    acceptMachineImplementations({
      actions: {
        foo: assign((ctx) => {
          ((_accept: number) => {})(ctx.count);
          return {};
        })
      }
    });
    acceptMachineImplementations({
      actions: {
        foo: assign((_ctx, ev) => {
          ((_accept: 'FOO' | 'BAR') => {})(ev.type);
          return {};
        })
      }
    });
    // @ts-expect-error
    acceptMachineImplementations(100);
  });

  it('should return optional implementations for a typegen-based machine by default', () => {
    interface TypesMeta extends TypegenMeta {
      missingImplementations: {
        actions: 'myAction';
        delays: never;
        guards: never;
        actors: never;
      };
      eventsCausingActions: {
        myAction: 'FOO';
      };
    }
    const machine = createMachine({
      tsTypes: {} as TypesMeta,
      context: {
        count: 100
      },
      schema: {
        events: {} as { type: 'FOO' } | { type: 'BAR'; value: string }
      }
    });

    const acceptMachineImplementations = (
      _options: MachineImplementationsFrom<typeof machine>
    ) => {};

    acceptMachineImplementations({
      actions: {
        // @ts-expect-error
        foo: () => {}
      }
    });
    acceptMachineImplementations({
      actions: {}
    });
    acceptMachineImplementations({
      actions: {
        myAction: assign((ctx, ev) => {
          ((_accept: number) => {})(ctx.count);
          ((_accept: 'FOO') => {})(ev.type);
          return {};
        })
      }
    });
    // @ts-expect-error
    acceptMachineImplementations(100);
  });

  it('should return required implementations for a typegen-based machine with a flag', () => {
    interface TypesMeta extends TypegenMeta {
      missingImplementations: {
        actions: 'myAction';
        delays: never;
        guards: never;
        actors: never;
      };
      eventsCausingActions: {
        myAction: 'FOO';
      };
    }
    const machine = createMachine({
      tsTypes: {} as TypesMeta,
      context: {
        count: 100
      },
      schema: {
        events: {} as { type: 'FOO' } | { type: 'BAR'; value: string }
      }
    });

    const acceptMachineImplementations = (
      _options: MachineImplementationsFrom<typeof machine, true>
    ) => {};

    acceptMachineImplementations({
      actions: {
        // @ts-expect-error
        foo: () => {}
      }
    });
    acceptMachineImplementations({
      // @ts-expect-error
      actions: {}
    });
    acceptMachineImplementations({
      actions: {
        myAction: assign((ctx, ev) => {
          ((_accept: number) => {})(ctx.count);
          ((_accept: 'FOO') => {})(ev.type);
          return {};
        })
      }
    });
    // @ts-expect-error
    acceptMachineImplementations(100);
  });
});<|MERGE_RESOLUTION|>--- conflicted
+++ resolved
@@ -3,12 +3,8 @@
   ContextFrom,
   createMachine,
   EventFrom,
-<<<<<<< HEAD
+  interpret,
   MachineImplementationsFrom
-=======
-  interpret,
-  MachineOptionsFrom
->>>>>>> c66b55e5
 } from '../src';
 import { createModel } from '../src/model';
 import { TypegenMeta } from '../src/typegenTypes';
