import type {
  StateValue,
  EventObject,
<<<<<<< HEAD
=======
  ActionObject,
>>>>>>> 2e6304f0
  EventType,
  StateConfig,
  SCXML,
  TransitionDefinition,
  Typestate,
  HistoryValue,
  NullEvent,
  ActorRef,
<<<<<<< HEAD
  MachineContext
} from './types';
import { matchesState, keys, isString, warn } from './utils';
import { StateNode } from './StateNode';
=======
  MachineContext,
  SimpleEventsOf
} from './types';
import { matchesState, keys, isString, warn } from './utils';
import type { StateNode } from './StateNode';
>>>>>>> 2e6304f0
import { isInFinalState, nextEvents, getMeta } from './stateUtils';
import { initEvent } from './actions';
import { BaseActionObject } from './types';
import { MachineNode, SimpleEventsOf } from '../dist/xstate.cjs';
import { IS_PRODUCTION } from './environment';
<<<<<<< HEAD
=======
import type { MachineNode } from '.';
>>>>>>> 2e6304f0

export function isState<
  TContext extends MachineContext,
  TEvent extends EventObject,
  TTypestate extends Typestate<TContext> = { value: any; context: TContext }
>(state: object | string): state is State<TContext, TEvent, TTypestate> {
  if (isString(state)) {
    return false;
  }

  return 'value' in state && 'history' in state;
}
<<<<<<< HEAD
=======
export function bindActionToState<
  TContext extends MachineContext,
  TEvent extends EventObject
>(
  action: ActionObject<TContext, TEvent>,
  state: State<TContext, TEvent, any>
): ActionObject<TContext, TEvent> {
  const { exec } = action;
  const boundAction: ActionObject<TContext, TEvent> = {
    ...action,
    exec:
      exec !== undefined
        ? () =>
            exec(state.context, state.event as TEvent, {
              action,
              state,
              _event: state._event
            })
        : undefined
  };

  return boundAction;
}
>>>>>>> 2e6304f0

export class State<
  TContext extends MachineContext,
  TEvent extends EventObject = EventObject,
  TTypestate extends Typestate<TContext> = { value: any; context: TContext }
> {
  public value: StateValue;
  public context: TContext;
  public history?: State<TContext, TEvent, TTypestate>;
  public historyValue: HistoryValue<TContext, TEvent> = {};
<<<<<<< HEAD
  public actions: BaseActionObject[] = [];
=======
  public actions: Array<ActionObject<TContext, TEvent>> = [];
>>>>>>> 2e6304f0
  public meta: any = {};
  public event: TEvent;
  public _internalQueue: Array<SCXML.Event<TEvent> | NullEvent> = [];
  public _event: SCXML.Event<TEvent>;
  public _sessionid: string | null;
  /**
   * Indicates whether the state has changed from the previous state. A state is considered "changed" if:
   *
   * - Its value is not equal to its previous value, or:
   * - It has any new actions (side-effects) to execute.
   *
   * An initial state (with no history) will return `undefined`.
   */
  public changed: boolean | undefined;
  /**
   * The enabled state nodes representative of the state value.
   */
  public configuration: Array<StateNode<TContext, TEvent>>;
  /**
   * The next events that will cause a transition from the current state.
   */
  // @ts-ignore - getter for this gets configured in constructor so this property can stay non-enumerable
  public nextEvents: EventType[];
  /**
   * The transition definitions that resulted in this state.
   */
  public transitions: Array<TransitionDefinition<TContext, TEvent>>;
  /**
   * An object mapping actor names to spawned/invoked actors.
   */
  public children: Record<string, ActorRef<any>>;
  public tags: Set<string>;
  public machine: MachineNode<TContext, TEvent, TTypestate> | undefined;
  /**
   * Creates a new State instance for the given `stateValue` and `context`.
   * @param stateValue
   * @param context
   */
  public static from<
    TContext extends MachineContext,
    TEvent extends EventObject = EventObject
  >(
    stateValue: State<TContext, TEvent, any> | StateValue,
    context: TContext = {} as TContext
  ): State<TContext, TEvent, any> {
    if (stateValue instanceof State) {
      if (stateValue.context !== context) {
        return new State<TContext, TEvent>({
          value: stateValue.value,
          context,
          _event: stateValue._event,
          _sessionid: null,
          history: stateValue.history,
          actions: [],
          meta: {},
          configuration: [], // TODO: fix,
          transitions: [],
          children: {}
        });
      }

      return stateValue;
    }

    const _event = initEvent as SCXML.Event<TEvent>;

    return new State<TContext, TEvent>({
      value: stateValue,
      context,
      _event,
      _sessionid: null,
      history: undefined,
      actions: [],
      meta: undefined,
      configuration: [],
      transitions: [],
      children: {}
    });
  }
  /**
   * Creates a new State instance for the given `config`.
   * @param config The state config
   */
  public static create<
    TContext extends MachineContext,
    TEvent extends EventObject = EventObject
  >(config: StateConfig<TContext, TEvent>): State<TContext, TEvent, any> {
    return new State(config);
  }
  /**
   * Creates a new `State` instance for the given `stateValue` and `context` with no actions (side-effects).
   * @param stateValue
   * @param context
   */
  public static inert<TState extends State<any, any, any>>(
    state: TState
  ): TState;
  public static inert<
    TContext extends MachineContext,
    TEvent extends EventObject = EventObject
  >(stateValue: StateValue, context: TContext): State<TContext, TEvent>;
  public static inert(
    stateValue: State<any, any> | StateValue,
    context?: MachineContext
  ): State<any, any> {
    if (stateValue instanceof State) {
      if (!stateValue.actions.length) {
        return stateValue;
      }
      const _event = initEvent as SCXML.Event<any>;

      return new State<any>({
        value: stateValue.value,
        context: stateValue.context,
        _event,
        _sessionid: null,
        history: stateValue.history,
        configuration: stateValue.configuration,
        transitions: [],
        children: stateValue.children
      });
    }

    return State.from(stateValue, context);
  }

  /**
   * Creates a new `State` instance that represents the current state of a running machine.
   *
   * @param config
   */
  constructor(config: StateConfig<TContext, TEvent>) {
    this.value = config.value;
    this.context = config.context;
    this._event = config._event;
    this._sessionid = config._sessionid;
    this.event = this._event.data;
    this.history = config.history as this;
    this.historyValue = config.historyValue || {};
    this.actions = config.actions || [];
    this.meta = getMeta(config.configuration);
    this.matches = this.matches.bind(this);
    this.toStrings = this.toStrings.bind(this);
    this.configuration = config.configuration;
    this.transitions = config.transitions;
    this.children = config.children;
    this.tags =
      (Array.isArray(config.tags) ? new Set(config.tags) : config.tags) ??
      new Set();
    this.machine = config.machine;

    Object.defineProperty(this, 'nextEvents', {
      enumerable: false,
      get: () => {
        return nextEvents(this.configuration);
      }
    });
  }

  /**
   * Returns an array of all the string leaf state node paths.
   * @param stateValue
   * @param delimiter The character(s) that separate each subpath in the string state node path.
   */
  public toStrings(
    stateValue: StateValue = this.value,
    delimiter: string = '.'
  ): string[] {
    if (isString(stateValue)) {
      return [stateValue];
    }
    const valueKeys = keys(stateValue);

    return valueKeys.concat(
      ...valueKeys.map((key) =>
        this.toStrings(stateValue[key], delimiter).map(
          (s) => key + delimiter + s
        )
      )
    );
  }

  public toJSON() {
    const { configuration, transitions, tags, machine, ...jsonValues } = this;

    return { ...jsonValues, tags: Array.from(tags) };
  }

  /**
   * Whether the current state value is a subset of the given parent state value.
   * @param parentStateValue
   */
  public matches<TSV extends TTypestate['value']>(
    parentStateValue: TSV
  ): this is State<
    (TTypestate extends any
      ? { value: TSV; context: any } extends TTypestate
        ? TTypestate
        : never
      : never)['context'],
    TEvent,
    TTypestate
  > & { value: TSV } {
    return matchesState(parentStateValue as StateValue, this.value);
  }

  /**
   * Indicates whether the state is a final state.
   */
  public get done(): boolean {
    return isInFinalState(this.configuration);
  }

  /**
   * Whether the current state configuration has a state node with the specified `tag`.
   * @param tag
   */
  public hasTag(tag: string): boolean {
    return this.tags.has(tag);
  }

  /**
   * Determines whether sending the `event` will cause a transition.
   * @param event The event to test
   * @returns Whether the event will cause a transition
   */
  public can(event: TEvent | SimpleEventsOf<TEvent>['type']): boolean {
    if (IS_PRODUCTION) {
      warn(
        !!this.machine,
        `state.can(...) used outside of a machine-created State object; this will always return false.`
      );
    }

    return !!this.machine?.transition(this, event).changed;
  }
}<|MERGE_RESOLUTION|>--- conflicted
+++ resolved
@@ -1,10 +1,6 @@
 import type {
   StateValue,
   EventObject,
-<<<<<<< HEAD
-=======
-  ActionObject,
->>>>>>> 2e6304f0
   EventType,
   StateConfig,
   SCXML,
@@ -13,27 +9,16 @@
   HistoryValue,
   NullEvent,
   ActorRef,
-<<<<<<< HEAD
-  MachineContext
-} from './types';
-import { matchesState, keys, isString, warn } from './utils';
-import { StateNode } from './StateNode';
-=======
   MachineContext,
-  SimpleEventsOf
+  SimpleEventsOf,
+  BaseActionObject
 } from './types';
 import { matchesState, keys, isString, warn } from './utils';
 import type { StateNode } from './StateNode';
->>>>>>> 2e6304f0
 import { isInFinalState, nextEvents, getMeta } from './stateUtils';
 import { initEvent } from './actions';
-import { BaseActionObject } from './types';
-import { MachineNode, SimpleEventsOf } from '../dist/xstate.cjs';
 import { IS_PRODUCTION } from './environment';
-<<<<<<< HEAD
-=======
 import type { MachineNode } from '.';
->>>>>>> 2e6304f0
 
 export function isState<
   TContext extends MachineContext,
@@ -46,32 +31,6 @@
 
   return 'value' in state && 'history' in state;
 }
-<<<<<<< HEAD
-=======
-export function bindActionToState<
-  TContext extends MachineContext,
-  TEvent extends EventObject
->(
-  action: ActionObject<TContext, TEvent>,
-  state: State<TContext, TEvent, any>
-): ActionObject<TContext, TEvent> {
-  const { exec } = action;
-  const boundAction: ActionObject<TContext, TEvent> = {
-    ...action,
-    exec:
-      exec !== undefined
-        ? () =>
-            exec(state.context, state.event as TEvent, {
-              action,
-              state,
-              _event: state._event
-            })
-        : undefined
-  };
-
-  return boundAction;
-}
->>>>>>> 2e6304f0
 
 export class State<
   TContext extends MachineContext,
@@ -82,11 +41,7 @@
   public context: TContext;
   public history?: State<TContext, TEvent, TTypestate>;
   public historyValue: HistoryValue<TContext, TEvent> = {};
-<<<<<<< HEAD
   public actions: BaseActionObject[] = [];
-=======
-  public actions: Array<ActionObject<TContext, TEvent>> = [];
->>>>>>> 2e6304f0
   public meta: any = {};
   public event: TEvent;
   public _internalQueue: Array<SCXML.Event<TEvent> | NullEvent> = [];
