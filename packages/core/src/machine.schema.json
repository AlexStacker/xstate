--- conflicted
+++ resolved
@@ -192,7 +192,6 @@
         }
       }
     },
-<<<<<<< HEAD
     "transitionObject": {
       "type": "object",
       "properties": {
@@ -232,26 +231,15 @@
         "source": {
           "type": "string"
         },
-=======
-    "initialTransitionObject": {
-      "type": "object",
-      "properties": {
->>>>>>> 1335d344
         "target": {
           "type": "array",
           "items": {
             "type": "string"
-<<<<<<< HEAD
           },
           "minItems": 1
         }
       },
       "required": ["actions", "eventType", "source", "target"]
-=======
-          }
-        }
-      }
->>>>>>> 1335d344
     },
     "transitionsObject": {
       "type": "object",
