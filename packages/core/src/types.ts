--- conflicted
+++ resolved
@@ -179,7 +179,6 @@
   onReceive: Receiver<EventObject>
 ) => any;
 
-<<<<<<< HEAD
 export type BehaviorCreator<TContext, TEvent extends EventObject> = (
   context: TContext,
   event: TEvent,
@@ -191,43 +190,12 @@
   }
 ) => Behavior<any, any>;
 
+export interface InvokeMeta {
+  data: any;
+}
+
 export interface InvokeDefinition<TContext, TEvent extends EventObject> {
   id: string;
-=======
-export interface InvokeMeta {
-  data: any;
-}
-
-/**
- * Returns either a Promises or a callback handler (for streams of events) given the
- * machine's current `context` and `event` that invoked the service.
- *
- * For Promises, the only events emitted to the parent will be:
- * - `done.invoke.<id>` with the `data` containing the resolved payload when the promise resolves, or:
- * - `error.platform.<id>` with the `data` containing the caught error, and `src` containing the service `id`.
- *
- * For callback handlers, the `callback` will be provided, which will send events to the parent service.
- *
- * @param context The current machine `context`
- * @param event The event that invoked the service
- */
-export type InvokeCreator<
-  TContext,
-  TEvent = AnyEventObject,
-  TFinalContext = any
-> = (
-  context: TContext,
-  event: TEvent,
-  meta: InvokeMeta
-) =>
-  | PromiseLike<TFinalContext>
-  | StateMachine<TFinalContext, any, any>
-  | Subscribable<any>
-  | InvokeCallback;
-
-export interface InvokeDefinition<TContext, TEvent extends EventObject>
-  extends ActivityDefinition<TContext, TEvent> {
->>>>>>> 478eb239
   /**
    * The source of the actor's behavior to be invoked
    */
@@ -244,8 +212,7 @@
    *
    * Data should be mapped to match the child machine's context shape.
    */
-<<<<<<< HEAD
-  data?: Mapper<TContext, TEvent> | PropertyMapper<TContext, TEvent>;
+  data?: Mapper<TContext, TEvent, any> | PropertyMapper<TContext, TEvent, any>;
   /**
    * The transition to take upon the invoked child machine reaching its final top-level state.
    */
@@ -258,9 +225,6 @@
   onError?:
     | string
     | SingleOrArray<TransitionConfig<TContext, DoneInvokeEvent<any>>>;
-=======
-  data?: Mapper<TContext, TEvent, any> | PropertyMapper<TContext, TEvent, any>;
->>>>>>> 478eb239
 }
 
 export interface Delay {
@@ -368,11 +332,7 @@
   | TransitionsConfigMap<TContext, TEvent>
   | TransitionsConfigArray<TContext, TEvent>;
 
-<<<<<<< HEAD
 export interface InvokeConfig<TContext, TEvent extends EventObject> {
-=======
-export type InvokeConfig<TContext, TEvent extends EventObject> = {
->>>>>>> 478eb239
   /**
    * The unique identifier for the invoked machine. If not specified, this
    * will be the machine's own `id`, or the URL (from `src`).
@@ -381,14 +341,7 @@
   /**
    * The source of the machine to be invoked, or the machine itself.
    */
-<<<<<<< HEAD
   src: string | BehaviorCreator<TContext, TEvent>;
-=======
-  src:
-    | string
-    | StateMachine<any, any, any>
-    | InvokeCreator<TContext, TEvent, any>;
->>>>>>> 478eb239
   /**
    * If `true`, events sent to the parent service will be forwarded to the invoked service.
    *
@@ -396,25 +349,12 @@
    */
   autoForward?: boolean;
   /**
-<<<<<<< HEAD
-=======
-   * @deprecated
-   *
-   *  Use `autoForward` property instead of `forward`. Support for `forward` will get removed in the future.
-   */
-  forward?: boolean;
-  /**
->>>>>>> 478eb239
    * Data from the parent machine's context to set as the (partial or full) context
    * for the invoked child machine.
    *
    * Data should be mapped to match the child machine's context shape.
    */
-<<<<<<< HEAD
-  data?: Mapper<TContext, TEvent> | PropertyMapper<TContext, TEvent>;
-=======
   data?: Mapper<TContext, TEvent, any> | PropertyMapper<TContext, TEvent, any>;
->>>>>>> 478eb239
   /**
    * The transition to take upon the invoked child machine reaching its final top-level state.
    */
@@ -427,11 +367,7 @@
   onError?:
     | string
     | SingleOrArray<TransitionConfig<TContext, DoneInvokeEvent<any>>>;
-<<<<<<< HEAD
-}
-=======
-};
->>>>>>> 478eb239
+}
 
 export interface StateNodeConfig<
   TContext,
@@ -480,11 +416,7 @@
    * The services to invoke upon entering this state node. These services will be stopped upon exiting this state node.
    */
   invoke?: SingleOrArray<
-<<<<<<< HEAD
     string | BehaviorCreator<TContext, TEvent> | InvokeConfig<TContext, TEvent>
-=======
-    InvokeConfig<TContext, TEvent> | StateMachine<any, any, any>
->>>>>>> 478eb239
   >;
   /**
    * The mapping of event types to their potential transition(s).
@@ -1146,13 +1078,8 @@
   | Subscribable<any>;
 
 // Taken from RxJS
-<<<<<<< HEAD
 export interface Subscription {
-  unsubscribe(): any | void;
-=======
-export interface Unsubscribable {
   unsubscribe(): void;
->>>>>>> 478eb239
 }
 
 export interface Observer<T> {
