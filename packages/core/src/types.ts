import { Clock, Interpreter } from './interpreter';
import { Model } from './model.types';
import { State } from './State';
import { StateNode } from './StateNode';
import {
  MarkAllImplementationsAsProvided,
  TypegenDisabled,
  ResolveTypegenMeta,
  TypegenConstraint,
  AreAllImplementationsAssumedToBeProvided
} from './typegenTypes';

export type AnyFunction = (...args: any[]) => any;
type ReturnTypeOrValue<T> = T extends AnyFunction ? ReturnType<T> : T;

<<<<<<< HEAD
// https://github.com/microsoft/TypeScript/issues/23182#issuecomment-379091887
export type IsNever<T> = [T] extends [never] ? true : false;

export type Cast<T extends any, TCastType extends any> = T extends TCastType
  ? T
  : TCastType;
export type Compute<A extends any> = { [K in keyof A]: A[K] } & unknown;
export type Prop<T, K> = K extends keyof T ? T[K] : never;
export type Values<T> = T[keyof T];
export type Merge<M, N> = Omit<M, keyof N> & N;
export type IndexByType<T extends { type: string }> = {
  [K in T['type']]: Extract<T, { type: K }>;
};
export type Equals<A1 extends any, A2 extends any> = (<A>() => A extends A2
  ? true
  : false) extends <A>() => A extends A1 ? true : false
  ? true
  : false;
export type IsAny<T> = Equals<T, any>;
=======
export type Cast<A, B> = A extends B ? A : B;
>>>>>>> 9b5aa34c

export type EventType = string;
export type ActionType = string;
export type MetaObject = Record<string, any>;

/**
 * The full definition of an event, with a string `type`.
 */
export interface EventObject {
  /**
   * The type of event that is sent.
   */
  type: string;
}

export interface AnyEventObject extends EventObject {
  [key: string]: any;
}

export interface BaseActionObject {
  /**
   * The type of action that is executed.
   */
  type: string;
  [other: string]: any;
}

/**
 * The full definition of an action, with a string `type` and an
 * `exec` implementation function.
 */
export interface ActionObject<TContext, TEvent extends EventObject>
  extends BaseActionObject {
  /**
   * The implementation for executing the action.
   */
  exec?: ActionFunction<TContext, TEvent> | undefined;
}

export type DefaultContext = Record<string, any> | undefined;

export type EventData = Record<string, any> & { type?: never };

/**
 * The specified string event types or the specified event objects.
 */
export type Event<TEvent extends EventObject> = TEvent['type'] | TEvent;

export interface ActionMeta<
  TContext,
  TEvent extends EventObject,
  TAction extends BaseActionObject = BaseActionObject
> extends StateMeta<TContext, TEvent> {
  action: TAction;
  _event: SCXML.Event<TEvent>;
}

export interface AssignMeta<TContext, TEvent extends EventObject> {
  state?: State<TContext, TEvent>;
  action: AssignAction<TContext, TEvent>;
  _event: SCXML.Event<TEvent>;
}

export type ActionFunction<
  TContext,
  TEvent extends EventObject,
  TAction extends BaseActionObject = BaseActionObject
> = {
  bivarianceHack(
    context: TContext,
    event: TEvent,
    meta: ActionMeta<TContext, TEvent, TAction>
  ): void;
}['bivarianceHack'];

export interface ChooseCondition<TContext, TEvent extends EventObject> {
  cond?: Condition<TContext, TEvent>;
  actions: Actions<TContext, TEvent>;
}

export type Action<TContext, TEvent extends EventObject> =
  | ActionType
  | ActionObject<TContext, TEvent>
  | ActionFunction<TContext, TEvent>;

/**
 * Extracts action objects that have no extra properties.
 */
type SimpleActionsOf<T extends BaseActionObject> = ActionObject<
  any,
  any
> extends T
  ? T // If actions are unspecified, all action types are allowed (unsafe)
  : ExtractWithSimpleSupport<T>;

/**
 * Events that do not require payload
 */
export type SimpleEventsOf<
  TEvent extends EventObject
> = ExtractWithSimpleSupport<TEvent>;

export type BaseAction<
  TContext,
  TEvent extends EventObject,
  TAction extends BaseActionObject
> =
  | SimpleActionsOf<TAction>['type']
  | TAction
  | RaiseAction<any>
  | SendAction<TContext, TEvent, any>
  | AssignAction<TContext, TEvent>
  | LogAction<TContext, TEvent>
  | CancelAction
  | StopAction<TContext, TEvent>
  | ChooseAction<TContext, TEvent>
  | ActionFunction<TContext, TEvent>;

export type BaseActions<
  TContext,
  TEvent extends EventObject,
  TAction extends BaseActionObject
> = SingleOrArray<BaseAction<TContext, TEvent, TAction>>;

export type Actions<TContext, TEvent extends EventObject> = SingleOrArray<
  Action<TContext, TEvent>
>;

export type StateKey = string | State<any>;

export interface StateValueMap {
  [key: string]: StateValue;
}

/**
 * The string or object representing the state value relative to the parent state node.
 *
 * - For a child atomic state node, this is a string, e.g., `"pending"`.
 * - For complex state nodes, this is an object, e.g., `{ success: "someChildState" }`.
 */
export type StateValue = string | StateValueMap;

export interface HistoryValue {
  states: Record<string, HistoryValue | undefined>;
  current: StateValue | undefined;
}

export type ConditionPredicate<TContext, TEvent extends EventObject> = (
  context: TContext,
  event: TEvent,
  meta: GuardMeta<TContext, TEvent>
) => boolean;

export type DefaultGuardType = 'xstate.guard';

export interface GuardPredicate<TContext, TEvent extends EventObject> {
  type: DefaultGuardType;
  name: string | undefined;
  predicate: ConditionPredicate<TContext, TEvent>;
}

export type Guard<TContext, TEvent extends EventObject> =
  | GuardPredicate<TContext, TEvent>
  | (Record<string, any> & {
      type: string;
    });

export interface GuardMeta<TContext, TEvent extends EventObject>
  extends StateMeta<TContext, TEvent> {
  cond: Guard<TContext, TEvent>;
}

export type Condition<TContext, TEvent extends EventObject> =
  | string
  | ConditionPredicate<TContext, TEvent>
  | Guard<TContext, TEvent>;

export type TransitionTarget<
  TContext,
  TEvent extends EventObject
> = SingleOrArray<string | StateNode<TContext, any, TEvent>>;

export type TransitionTargets<TContext> = Array<
  string | StateNode<TContext, any>
>;

export interface TransitionConfig<TContext, TEvent extends EventObject> {
  cond?: Condition<TContext, TEvent>;
  actions?: Actions<TContext, TEvent>;
  in?: StateValue;
  internal?: boolean;
  target?: TransitionTarget<TContext, TEvent> | undefined;
  meta?: Record<string, any>;
  description?: string;
}

export interface TargetTransitionConfig<TContext, TEvent extends EventObject>
  extends TransitionConfig<TContext, TEvent> {
  target: TransitionTarget<TContext, TEvent>; // TODO: just make this non-optional
}

export type ConditionalTransitionConfig<
  TContext,
  TEvent extends EventObject = EventObject
> = Array<TransitionConfig<TContext, TEvent>>;

export type Transition<TContext, TEvent extends EventObject = EventObject> =
  | string
  | TransitionConfig<TContext, TEvent>
  | ConditionalTransitionConfig<TContext, TEvent>;

export type DisposeActivityFunction = () => void;

export type ActivityConfig<TContext, TEvent extends EventObject> = (
  ctx: TContext,
  activity: ActivityDefinition<TContext, TEvent>
) => DisposeActivityFunction | void;

export type Activity<TContext, TEvent extends EventObject> =
  | string
  | ActivityDefinition<TContext, TEvent>;

export interface ActivityDefinition<TContext, TEvent extends EventObject>
  extends ActionObject<TContext, TEvent> {
  id: string;
  type: string;
}

export type Sender<TEvent extends EventObject> = (event: Event<TEvent>) => void;

type ExcludeType<A> = { [K in Exclude<keyof A, 'type'>]: A[K] };

type ExtractExtraParameters<A, T> = A extends { type: T }
  ? ExcludeType<A>
  : never;

type ExtractWithSimpleSupport<T extends { type: string }> = T extends any
  ? { type: T['type'] } extends T
    ? T
    : never
  : never;

type NeverIfEmpty<T> = {} extends T ? never : T;

export interface PayloadSender<TEvent extends EventObject> {
  /**
   * Send an event object or just the event type, if the event has no other payload
   */
  (event: TEvent | ExtractWithSimpleSupport<TEvent>['type']): void;
  /**
   * Send an event type and its payload
   */
  <K extends TEvent['type']>(
    eventType: K,
    payload: NeverIfEmpty<ExtractExtraParameters<TEvent, K>>
  ): void;
}

export type Receiver<TEvent extends EventObject> = (
  listener: (event: TEvent) => void
) => void;

export type InvokeCallback<
  TEvent extends EventObject = AnyEventObject,
  TSentEvent extends EventObject = AnyEventObject
> = (
  callback: Sender<TSentEvent>,
  onReceive: Receiver<TEvent>
) => (() => void) | Promise<any> | void;

export interface InvokeMeta {
  data: any;
  src: InvokeSourceDefinition;
  meta?: MetaObject;
}

/**
 * Returns either a Promises or a callback handler (for streams of events) given the
 * machine's current `context` and `event` that invoked the service.
 *
 * For Promises, the only events emitted to the parent will be:
 * - `done.invoke.<id>` with the `data` containing the resolved payload when the promise resolves, or:
 * - `error.platform.<id>` with the `data` containing the caught error, and `src` containing the service `id`.
 *
 * For callback handlers, the `callback` will be provided, which will send events to the parent service.
 *
 * @param context The current machine `context`
 * @param event The event that invoked the service
 */
export type InvokeCreator<
  TContext,
  TSourceEvent extends EventObject,
  TFinalContext = any,
  // those two are named from the perspective of the created invoke
  TInputEvent extends EventObject = EventObject, // keeping a slot for it here, but it's actually not used right now, we don't have means to validate the communication contract between actors
  TOutputEvent extends EventObject = TSourceEvent // this default doesn't make a lot of sense, it's used like this just to be compatible with the previous version of this signature,
> = (
  context: TContext,
  event: TSourceEvent,
  meta: InvokeMeta
) =>
  | PromiseLike<TFinalContext>
  | StateMachine<TFinalContext, any, any, any, any, any>
  | Subscribable<EventObject>
  | InvokeCallback<TInputEvent, TOutputEvent>
  | Behavior<any>;

export interface InvokeDefinition<TContext, TEvent extends EventObject>
  extends ActivityDefinition<TContext, TEvent> {
  /**
   * The source of the machine to be invoked, or the machine itself.
   */
  src: string | InvokeSourceDefinition; // TODO: deprecate string (breaking change for V4)
  /**
   * If `true`, events sent to the parent service will be forwarded to the invoked service.
   *
   * Default: `false`
   */
  autoForward?: boolean;
  /**
   * @deprecated
   *
   *  Use `autoForward` property instead of `forward`. Support for `forward` will get removed in the future.
   */
  forward?: boolean;
  /**
   * Data from the parent machine's context to set as the (partial or full) context
   * for the invoked child machine.
   *
   * Data should be mapped to match the child machine's context shape.
   */
  data?: Mapper<TContext, TEvent, any> | PropertyMapper<TContext, TEvent, any>;
  meta?: MetaObject;
}

export interface Delay {
  id: string;
  /**
   * The time to delay the event, in milliseconds.
   */
  delay: number;
}

export type DelayedTransitions<TContext, TEvent extends EventObject> =
  | Record<
      string | number,
      string | SingleOrArray<TransitionConfig<TContext, TEvent>>
    >
  | Array<
      TransitionConfig<TContext, TEvent> & {
        delay: number | string | Expr<TContext, TEvent, number>;
      }
    >;

export type StateTypes =
  | 'atomic'
  | 'compound'
  | 'parallel'
  | 'final'
  | 'history'
  | string; // TODO: remove once TS fixes this type-widening issue

export type SingleOrArray<T> = T[] | T;

export type StateNodesConfig<
  TContext,
  TStateSchema extends StateSchema,
  TEvent extends EventObject
> = {
  [K in keyof TStateSchema['states']]: StateNode<
    TContext,
    TStateSchema['states'][K],
    TEvent
  >;
};

export type StatesConfig<
  TContext,
  TStateSchema extends StateSchema,
  TEvent extends EventObject,
  TAction extends BaseActionObject = BaseActionObject
> = {
  [K in keyof TStateSchema['states']]: StateNodeConfig<
    TContext,
    TStateSchema['states'][K],
    TEvent,
    TAction
  >;
};

export type StatesDefinition<
  TContext,
  TStateSchema extends StateSchema,
  TEvent extends EventObject
> = {
  [K in keyof TStateSchema['states']]: StateNodeDefinition<
    TContext,
    TStateSchema['states'][K],
    TEvent
  >;
};

export type TransitionConfigTarget<TContext, TEvent extends EventObject> =
  | string
  | undefined
  | StateNode<TContext, any, TEvent>;

export type TransitionConfigOrTarget<
  TContext,
  TEvent extends EventObject
> = SingleOrArray<
  TransitionConfigTarget<TContext, TEvent> | TransitionConfig<TContext, TEvent>
>;

export type TransitionsConfigMap<TContext, TEvent extends EventObject> = {
  [K in TEvent['type']]?: TransitionConfigOrTarget<
    TContext,
    TEvent extends { type: K } ? TEvent : never
  >;
} & {
  ''?: TransitionConfigOrTarget<TContext, TEvent>;
} & {
  '*'?: TransitionConfigOrTarget<TContext, TEvent>;
};

type TransitionsConfigArray<TContext, TEvent extends EventObject> = Array<
  // distribute the union
  | (TEvent extends EventObject
      ? TransitionConfig<TContext, TEvent> & { event: TEvent['type'] }
      : never)
  | (TransitionConfig<TContext, TEvent> & { event: '' })
  | (TransitionConfig<TContext, TEvent> & { event: '*' })
>;

export type TransitionsConfig<TContext, TEvent extends EventObject> =
  | TransitionsConfigMap<TContext, TEvent>
  | TransitionsConfigArray<TContext, TEvent>;

export interface InvokeSourceDefinition {
  [key: string]: any;
  type: string;
}

export interface InvokeConfig<TContext, TEvent extends EventObject> {
  /**
   * The unique identifier for the invoked machine. If not specified, this
   * will be the machine's own `id`, or the URL (from `src`).
   */
  id?: string;
  /**
   * The source of the machine to be invoked, or the machine itself.
   */
  src:
    | string
    | InvokeSourceDefinition
    | StateMachine<any, any, any>
    | InvokeCreator<TContext, TEvent, any>;
  /**
   * If `true`, events sent to the parent service will be forwarded to the invoked service.
   *
   * Default: `false`
   */
  autoForward?: boolean;
  /**
   * @deprecated
   *
   *  Use `autoForward` property instead of `forward`. Support for `forward` will get removed in the future.
   */
  forward?: boolean;
  /**
   * Data from the parent machine's context to set as the (partial or full) context
   * for the invoked child machine.
   *
   * Data should be mapped to match the child machine's context shape.
   */
  data?: Mapper<TContext, TEvent, any> | PropertyMapper<TContext, TEvent, any>;
  /**
   * The transition to take upon the invoked child machine reaching its final top-level state.
   */
  onDone?:
    | string
    | SingleOrArray<TransitionConfig<TContext, DoneInvokeEvent<any>>>;
  /**
   * The transition to take upon the invoked child machine sending an error event.
   */
  onError?:
    | string
    | SingleOrArray<TransitionConfig<TContext, DoneInvokeEvent<any>>>;
  /**
   * Meta data related to this invocation
   */
  meta?: MetaObject;
}

export interface StateNodeConfig<
  TContext,
  TStateSchema extends StateSchema,
  TEvent extends EventObject,
  TAction extends BaseActionObject = BaseActionObject
> {
  /**
   * The relative key of the state node, which represents its location in the overall state value.
   * This is automatically determined by the configuration shape via the key where it was defined.
   */
  key?: string;
  /**
   * The initial state node key.
   */
  initial?: keyof TStateSchema['states'] | undefined;
  /**
   * @deprecated
   */
  parallel?: boolean | undefined;
  /**
   * The type of this state node:
   *
   *  - `'atomic'` - no child state nodes
   *  - `'compound'` - nested child state nodes (XOR)
   *  - `'parallel'` - orthogonal nested child state nodes (AND)
   *  - `'history'` - history state node
   *  - `'final'` - final state node
   */
  type?: 'atomic' | 'compound' | 'parallel' | 'final' | 'history';
  /**
   * Indicates whether the state node is a history state node, and what
   * type of history:
   * shallow, deep, true (shallow), false (none), undefined (none)
   */
  history?: 'shallow' | 'deep' | boolean | undefined;
  /**
   * The mapping of state node keys to their state node configurations (recursive).
   */
  states?: StatesConfig<TContext, TStateSchema, TEvent, TAction> | undefined;
  /**
   * The services to invoke upon entering this state node. These services will be stopped upon exiting this state node.
   */
  invoke?: SingleOrArray<
    InvokeConfig<TContext, TEvent> | StateMachine<any, any, any>
  >;
  /**
   * The mapping of event types to their potential transition(s).
   */
  on?: TransitionsConfig<TContext, TEvent>;
  /**
   * The action(s) to be executed upon entering the state node.
   *
   * @deprecated Use `entry` instead.
   */
  onEntry?: Actions<TContext, TEvent>; // TODO: deprecate
  /**
   * The action(s) to be executed upon entering the state node.
   */
  entry?: BaseActions<TContext, TEvent, TAction>;
  /**
   * The action(s) to be executed upon exiting the state node.
   *
   * @deprecated Use `exit` instead.
   */
  onExit?: Actions<TContext, TEvent>; // TODO: deprecate
  /**
   * The action(s) to be executed upon exiting the state node.
   */
  exit?: BaseActions<TContext, TEvent, TAction>;
  /**
   * The potential transition(s) to be taken upon reaching a final child state node.
   *
   * This is equivalent to defining a `[done(id)]` transition on this state node's `on` property.
   */
  onDone?:
    | string
    | SingleOrArray<TransitionConfig<TContext, DoneEventObject>>
    | undefined;
  /**
   * The mapping (or array) of delays (in milliseconds) to their potential transition(s).
   * The delayed transitions are taken after the specified delay in an interpreter.
   */
  after?: DelayedTransitions<TContext, TEvent>;

  /**
   * An eventless transition that is always taken when this state node is active.
   * Equivalent to a transition specified as an empty `''`' string in the `on` property.
   */
  always?: TransitionConfigOrTarget<TContext, TEvent>;
  /**
   * The activities to be started upon entering the state node,
   * and stopped upon exiting the state node.
   *
   * @deprecated Use `invoke` instead.
   */
  activities?: SingleOrArray<Activity<TContext, TEvent>>;
  /**
   * @private
   */
  parent?: StateNode<TContext, any, TEvent>;
  strict?: boolean | undefined;
  /**
   * The meta data associated with this state node, which will be returned in State instances.
   */
  meta?: TStateSchema extends { meta: infer D } ? D : any;
  /**
   * The data sent with the "done.state._id_" event if this is a final state node.
   *
   * The data will be evaluated with the current `context` and placed on the `.data` property
   * of the event.
   */
  data?: Mapper<TContext, TEvent, any> | PropertyMapper<TContext, TEvent, any>;
  /**
   * The unique ID of the state node, which can be referenced as a transition target via the
   * `#id` syntax.
   */
  id?: string | undefined;
  /**
   * The string delimiter for serializing the path to a string. The default is "."
   */
  delimiter?: string;
  /**
   * The order this state node appears. Corresponds to the implicit SCXML document order.
   */
  order?: number;

  /**
   * The tags for this state node, which are accumulated into the `state.tags` property.
   */
  tags?: SingleOrArray<string>;
  /**
   * Whether actions should be called in order.
   * When `false` (default), `assign(...)` actions are prioritized before other actions.
   *
   * @default false
   */
  preserveActionOrder?: boolean;
  /**
   * A text description of the state node
   */
  description?: string;
}

export interface StateNodeDefinition<
  TContext,
  TStateSchema extends StateSchema,
  TEvent extends EventObject
> {
  id: string;
  version: string | undefined;
  key: string;
  context: TContext;
  type: 'atomic' | 'compound' | 'parallel' | 'final' | 'history';
  initial: StateNodeConfig<TContext, TStateSchema, TEvent>['initial'];
  history: boolean | 'shallow' | 'deep' | undefined;
  states: StatesDefinition<TContext, TStateSchema, TEvent>;
  on: TransitionDefinitionMap<TContext, TEvent>;
  transitions: Array<TransitionDefinition<TContext, TEvent>>;
  entry: Array<ActionObject<TContext, TEvent>>;
  exit: Array<ActionObject<TContext, TEvent>>;
  /**
   * @deprecated
   */
  activities: Array<ActivityDefinition<TContext, TEvent>>;
  meta: any;
  order: number;
  data?: FinalStateNodeConfig<TContext, TEvent>['data'];
  invoke: Array<InvokeDefinition<TContext, TEvent>>;
  description?: string;
  tags: string[];
}

export type AnyStateNodeDefinition = StateNodeDefinition<any, any, any>;
export interface AtomicStateNodeConfig<TContext, TEvent extends EventObject>
  extends StateNodeConfig<TContext, StateSchema, TEvent> {
  initial?: undefined;
  parallel?: false | undefined;
  states?: undefined;
  onDone?: undefined;
}

export interface HistoryStateNodeConfig<TContext, TEvent extends EventObject>
  extends AtomicStateNodeConfig<TContext, TEvent> {
  history: 'shallow' | 'deep' | true;
  target: StateValue | undefined;
}

export interface FinalStateNodeConfig<TContext, TEvent extends EventObject>
  extends AtomicStateNodeConfig<TContext, TEvent> {
  type: 'final';
  /**
   * The data to be sent with the "done.state.<id>" event. The data can be
   * static or dynamic (based on assigners).
   */
  data?: Mapper<TContext, TEvent, any> | PropertyMapper<TContext, TEvent, any>;
}

export type SimpleOrStateNodeConfig<
  TContext,
  TStateSchema extends StateSchema,
  TEvent extends EventObject
> =
  | AtomicStateNodeConfig<TContext, TEvent>
  | StateNodeConfig<TContext, TStateSchema, TEvent>;

export type ActionFunctionMap<
  TContext,
  TEvent extends EventObject,
  TAction extends BaseActionObject = BaseActionObject
> = {
  [K in TAction['type']]?:
    | ActionObject<TContext, TEvent>
    | ActionFunction<
        TContext,
        TEvent,
        TAction extends { type: K } ? TAction : never
      >;
};

export type DelayFunctionMap<TContext, TEvent extends EventObject> = Record<
  string,
  DelayConfig<TContext, TEvent>
>;

export type ServiceConfig<
  TContext,
  TEvent extends EventObject = AnyEventObject
> = string | StateMachine<any, any, any> | InvokeCreator<TContext, TEvent>;

export type DelayConfig<TContext, TEvent extends EventObject> =
  | number
  | DelayExpr<TContext, TEvent>;

type MachineOptionsActions<
  TContext,
  TResolvedTypesMeta,
  TEventsCausingActions = Prop<TResolvedTypesMeta, 'eventsCausingActions'>,
  TIndexedEvents = Prop<TResolvedTypesMeta, 'indexedEvents'>,
  TIndexedActions = Prop<TResolvedTypesMeta, 'indexedActions'>
> = {
  [K in keyof TEventsCausingActions]?:
    | ActionObject<
        TContext,
        Cast<Prop<TIndexedEvents, TEventsCausingActions[K]>, EventObject>
      >
    | ActionFunction<
        TContext,
        Cast<Prop<TIndexedEvents, TEventsCausingActions[K]>, EventObject>,
        Cast<Prop<TIndexedActions, K>, BaseActionObject>
      >;
};

type MachineOptionsDelays<
  TContext,
  TResolvedTypesMeta,
  TEventsCausingDelays = Prop<TResolvedTypesMeta, 'eventsCausingDelays'>,
  TIndexedEvents = Prop<TResolvedTypesMeta, 'indexedEvents'>
> = {
  [K in keyof TEventsCausingDelays]?: DelayConfig<
    TContext,
    Cast<Prop<TIndexedEvents, TEventsCausingDelays[K]>, EventObject>
  >;
};

type MachineOptionsGuards<
  TContext,
  TResolvedTypesMeta,
  TEventsCausingGuards = Prop<TResolvedTypesMeta, 'eventsCausingGuards'>,
  TIndexedEvents = Prop<TResolvedTypesMeta, 'indexedEvents'>
> = {
  [K in keyof TEventsCausingGuards]?: ConditionPredicate<
    TContext,
    Cast<Prop<TIndexedEvents, TEventsCausingGuards[K]>, EventObject>
  >;
};

type MachineOptionsServices<
  TContext,
  TResolvedTypesMeta,
  TEventsCausingServices = Prop<TResolvedTypesMeta, 'eventsCausingServices'>,
  TIndexedEvents = Prop<TResolvedTypesMeta, 'indexedEvents'>,
  TInvokeSrcNameMap = Prop<TResolvedTypesMeta, 'invokeSrcNameMap'>
> = {
  [K in keyof TEventsCausingServices]?:
    | StateMachine<any, any, any, any, any, any>
    | InvokeCreator<
        TContext,
        Cast<Prop<TIndexedEvents, TEventsCausingServices[K]>, EventObject>,
        Prop<Prop<TIndexedEvents, Prop<TInvokeSrcNameMap, K>>, 'data'>,
        EventObject,
        Cast<TIndexedEvents[keyof TIndexedEvents], EventObject> // it would make sense to pass `TEvent` around to use it here directly
      >;
};

type MakeKeysRequired<T extends string> = { [K in T]: unknown };

type MaybeMakeMissingImplementationsRequired<
  TImplementationType,
  TMissingImplementationsForType,
  TRequireMissingImplementations
> = TRequireMissingImplementations extends true
  ? IsNever<TMissingImplementationsForType> extends true
    ? {}
    : {
        [K in Cast<TImplementationType, string>]: MakeKeysRequired<
          Cast<TMissingImplementationsForType, string>
        >;
      }
  : {};

type GenerateActionsConfigPart<
  TContext,
  TResolvedTypesMeta,
  TRequireMissingImplementations,
  TMissingImplementations
> = MaybeMakeMissingImplementationsRequired<
  'actions',
  Prop<TMissingImplementations, 'actions'>,
  TRequireMissingImplementations
> & {
  actions?: MachineOptionsActions<TContext, TResolvedTypesMeta>;
};

type GenerateDelaysConfigPart<
  TContext,
  TResolvedTypesMeta,
  TRequireMissingImplementations,
  TMissingImplementations
> = MaybeMakeMissingImplementationsRequired<
  'delays',
  Prop<TMissingImplementations, 'delays'>,
  TRequireMissingImplementations
> & {
  delays?: MachineOptionsDelays<TContext, TResolvedTypesMeta>;
};

type GenerateGuardsConfigPart<
  TContext,
  TResolvedTypesMeta,
  TRequireMissingImplementations,
  TMissingImplementations
> = MaybeMakeMissingImplementationsRequired<
  'guards',
  Prop<TMissingImplementations, 'guards'>,
  TRequireMissingImplementations
> & {
  guards?: MachineOptionsGuards<TContext, TResolvedTypesMeta>;
};

type GenerateServicesConfigPart<
  TContext,
  TResolvedTypesMeta,
  TRequireMissingImplementations,
  TMissingImplementations
> = MaybeMakeMissingImplementationsRequired<
  'services',
  Prop<TMissingImplementations, 'services'>,
  TRequireMissingImplementations
> & {
  services?: MachineOptionsServices<TContext, TResolvedTypesMeta>;
};

export type InternalMachineOptions<
  TContext,
  TEvent extends EventObject,
  TResolvedTypesMeta,
  TRequireMissingImplementations extends boolean = false,
  TMissingImplementations = Prop<TResolvedTypesMeta, 'missingImplementations'>
> = GenerateActionsConfigPart<
  TContext,
  TResolvedTypesMeta,
  TRequireMissingImplementations,
  TMissingImplementations
> &
  GenerateDelaysConfigPart<
    TContext,
    TResolvedTypesMeta,
    TRequireMissingImplementations,
    TMissingImplementations
  > &
  GenerateGuardsConfigPart<
    TContext,
    TResolvedTypesMeta,
    TRequireMissingImplementations,
    TMissingImplementations
  > &
  GenerateServicesConfigPart<
    TContext,
    TResolvedTypesMeta,
    TRequireMissingImplementations,
    TMissingImplementations
  > & {
    /**
     * @deprecated Use `services` instead.
     */
    activities?: Record<string, ActivityConfig<TContext, TEvent>>;
  };

export type MachineOptions<
  TContext,
  TEvent extends EventObject,
  TAction extends BaseActionObject = BaseActionObject,
  TTypesMeta extends TypegenConstraint = TypegenDisabled
> = InternalMachineOptions<
  TContext,
  TEvent,
  ResolveTypegenMeta<TTypesMeta, TEvent, TAction>
>;

export interface MachineConfig<
  TContext,
  TStateSchema extends StateSchema,
  TEvent extends EventObject,
  TAction extends BaseActionObject = BaseActionObject,
  TTypesMeta = TypegenDisabled
> extends StateNodeConfig<TContext, TStateSchema, TEvent, TAction> {
  /**
   * The initial context (extended state)
   */
  context?: TContext | (() => TContext);
  /**
   * The machine's own version.
   */
  version?: string;
  schema?: MachineSchema<TContext, TEvent>;
  tsTypes?: TTypesMeta | true;
}

export interface MachineSchema<TContext, TEvent extends EventObject> {
  context?: TContext;
  events?: TEvent;
  actions?: { type: string; [key: string]: any };
  guards?: { type: string; [key: string]: any };
  services?: { type: string; [key: string]: any };
}

export interface StandardMachineConfig<
  TContext,
  TStateSchema extends StateSchema,
  TEvent extends EventObject
> extends StateNodeConfig<TContext, TStateSchema, TEvent> {}

export interface ParallelMachineConfig<
  TContext,
  TStateSchema extends StateSchema,
  TEvent extends EventObject
> extends StateNodeConfig<TContext, TStateSchema, TEvent> {
  initial?: undefined;
  type?: 'parallel';
}

export interface EntryExitEffectMap<TContext, TEvent extends EventObject> {
  entry: Array<ActionObject<TContext, TEvent>>;
  exit: Array<ActionObject<TContext, TEvent>>;
}

export interface HistoryStateNode<TContext> extends StateNode<TContext> {
  history: 'shallow' | 'deep';
  target: StateValue | undefined;
}

// @ts-ignore TS complains about withConfig & withContext not being compatible here when extending StateNode
export interface StateMachine<
  TContext,
  TStateSchema extends StateSchema,
  TEvent extends EventObject,
  TTypestate extends Typestate<TContext> = { value: any; context: TContext },
  TAction extends BaseActionObject = BaseActionObject,
  TResolvedTypesMeta = TypegenDisabled
> extends StateNode<
    TContext,
    TStateSchema,
    TEvent,
    TTypestate,
    TResolvedTypesMeta
  > {
  id: string;
  states: StateNode<
    TContext,
    TStateSchema,
    TEvent,
    TTypestate,
    TResolvedTypesMeta
  >['states'];

  withConfig(
    options: InternalMachineOptions<TContext, TEvent, TResolvedTypesMeta, true>,
    context?: TContext | (() => TContext)
  ): StateMachine<
    TContext,
    TStateSchema,
    TEvent,
    TTypestate,
    TAction,
    AreAllImplementationsAssumedToBeProvided<TResolvedTypesMeta> extends false
      ? MarkAllImplementationsAsProvided<TResolvedTypesMeta>
      : TResolvedTypesMeta
  >;

  withContext(
    context: TContext | (() => TContext)
  ): StateMachine<
    TContext,
    TStateSchema,
    TEvent,
    TTypestate,
    any,
    TResolvedTypesMeta
  >;

  __TContext: TContext;
  __TStateSchema: TStateSchema;
  __TEvent: TEvent;
  __TTypestate: TTypestate;
  __TAction: TAction;
  __TResolvedTypesMeta: TResolvedTypesMeta;
}

export type StateFrom<
  T extends
    | StateMachine<any, any, any, any, any, any>
    | ((...args: any[]) => StateMachine<any, any, any, any, any, any>)
> = T extends StateMachine<any, any, any, any, any, any>
  ? ReturnType<T['transition']>
  : T extends (...args: any[]) => StateMachine<any, any, any, any, any, any>
  ? ReturnType<ReturnType<T>['transition']>
  : never;

export interface ActionMap<TContext, TEvent extends EventObject> {
  onEntry: Array<Action<TContext, TEvent>>;
  actions: Array<Action<TContext, TEvent>>;
  onExit: Array<Action<TContext, TEvent>>;
}

export interface EntryExitStates<TContext> {
  entry: Set<StateNode<TContext>>;
  exit: Set<StateNode<TContext>>;
}

export interface EntryExitStateArrays<TContext> {
  entry: Array<StateNode<TContext>>;
  exit: Array<StateNode<TContext>>;
}

export interface ActivityMap {
  [activityKey: string]: ActivityDefinition<any, any> | false;
}

// tslint:disable-next-line:class-name
export interface StateTransition<TContext, TEvent extends EventObject> {
  transitions: Array<TransitionDefinition<TContext, TEvent>>;
  configuration: Array<StateNode<TContext, any, TEvent, any, any>>;
  entrySet: Array<StateNode<TContext, any, TEvent, any, any>>;
  exitSet: Array<StateNode<TContext, any, TEvent, any, any>>;
  /**
   * The source state that preceded the transition.
   */
  source: State<TContext, any, any, any, any> | undefined;
  actions: Array<ActionObject<TContext, TEvent>>;
}

export interface TransitionData<TContext, TEvent extends EventObject> {
  value: StateValue | undefined;
  actions: ActionMap<TContext, TEvent>;
  activities?: ActivityMap;
}

export enum ActionTypes {
  Start = 'xstate.start',
  Stop = 'xstate.stop',
  Raise = 'xstate.raise',
  Send = 'xstate.send',
  Cancel = 'xstate.cancel',
  NullEvent = '',
  Assign = 'xstate.assign',
  After = 'xstate.after',
  DoneState = 'done.state',
  DoneInvoke = 'done.invoke',
  Log = 'xstate.log',
  Init = 'xstate.init',
  Invoke = 'xstate.invoke',
  ErrorExecution = 'error.execution',
  ErrorCommunication = 'error.communication',
  ErrorPlatform = 'error.platform',
  ErrorCustom = 'xstate.error',
  Update = 'xstate.update',
  Pure = 'xstate.pure',
  Choose = 'xstate.choose'
}

export interface RaiseAction<TEvent extends EventObject> {
  type: ActionTypes.Raise;
  event: TEvent['type'];
}

export interface RaiseActionObject<TEvent extends EventObject> {
  type: ActionTypes.Raise;
  _event: SCXML.Event<TEvent>;
}

export interface DoneInvokeEvent<TData> extends EventObject {
  data: TData;
}

export interface ErrorExecutionEvent extends EventObject {
  src: string;
  type: ActionTypes.ErrorExecution;
  data: any;
}

export interface ErrorPlatformEvent extends EventObject {
  data: any;
}

export interface DoneEventObject extends EventObject {
  data?: any;
  toString(): string;
}

export interface UpdateObject extends EventObject {
  id: string | number;
  state: State<any, any>;
}

export type DoneEvent = DoneEventObject & string;

export interface NullEvent {
  type: ActionTypes.NullEvent;
}

export interface ActivityActionObject<TContext, TEvent extends EventObject>
  extends ActionObject<TContext, TEvent> {
  type: ActionTypes.Start | ActionTypes.Stop;
  activity: ActivityDefinition<TContext, TEvent> | undefined;
  exec: ActionFunction<TContext, TEvent> | undefined;
}

export interface InvokeActionObject<TContext, TEvent extends EventObject>
  extends ActivityActionObject<TContext, TEvent> {
  activity: InvokeDefinition<TContext, TEvent>;
}

export type DelayExpr<TContext, TEvent extends EventObject> = ExprWithMeta<
  TContext,
  TEvent,
  number
>;

export type LogExpr<TContext, TEvent extends EventObject> = ExprWithMeta<
  TContext,
  TEvent,
  any
>;

export interface LogAction<TContext, TEvent extends EventObject>
  extends ActionObject<TContext, TEvent> {
  label: string | undefined;
  expr: string | LogExpr<TContext, TEvent>;
}

export interface LogActionObject<TContext, TEvent extends EventObject>
  extends LogAction<TContext, TEvent> {
  value: any;
}

export interface SendAction<
  TContext,
  TEvent extends EventObject,
  TSentEvent extends EventObject
> extends ActionObject<TContext, TEvent> {
  to:
    | string
    | number
    | ActorRef<any>
    | ExprWithMeta<TContext, TEvent, string | number | ActorRef<any>>
    | undefined;
  event: TSentEvent | SendExpr<TContext, TEvent, TSentEvent>;
  delay?: number | string | DelayExpr<TContext, TEvent>;
  id: string | number;
}

export interface SendActionObject<
  TContext,
  TEvent extends EventObject,
  TSentEvent extends EventObject = AnyEventObject
> extends SendAction<TContext, TEvent, TSentEvent> {
  to: string | number | ActorRef<any> | undefined;
  _event: SCXML.Event<TSentEvent>;
  event: TSentEvent;
  delay?: number;
  id: string | number;
}

export interface StopAction<TContext, TEvent extends EventObject>
  extends ActionObject<TContext, TEvent> {
  type: ActionTypes.Stop;
  activity:
    | string
    | { id: string }
    | Expr<TContext, TEvent, string | { id: string }>;
}

export interface StopActionObject {
  type: ActionTypes.Stop;
  activity: { id: string };
}

export type Expr<TContext, TEvent extends EventObject, T> = (
  context: TContext,
  event: TEvent
) => T;

export type ExprWithMeta<TContext, TEvent extends EventObject, T> = (
  context: TContext,
  event: TEvent,
  meta: SCXMLEventMeta<TEvent>
) => T;

export type SendExpr<
  TContext,
  TEvent extends EventObject,
  TSentEvent extends EventObject = AnyEventObject
> = ExprWithMeta<TContext, TEvent, TSentEvent>;

export enum SpecialTargets {
  Parent = '#_parent',
  Internal = '#_internal'
}

export interface SendActionOptions<TContext, TEvent extends EventObject> {
  id?: string | number;
  delay?: number | string | DelayExpr<TContext, TEvent>;
  to?: string | ExprWithMeta<TContext, TEvent, string | number | ActorRef<any>>;
}

export interface CancelAction extends ActionObject<any, any> {
  sendId: string | number;
}

export type Assigner<TContext, TEvent extends EventObject> = (
  context: TContext,
  event: TEvent,
  meta: AssignMeta<TContext, TEvent>
) => Partial<TContext>;

export type PartialAssigner<
  TContext,
  TEvent extends EventObject,
  TKey extends keyof TContext
> = (
  context: TContext,
  event: TEvent,
  meta: AssignMeta<TContext, TEvent>
) => TContext[TKey];

export type PropertyAssigner<TContext, TEvent extends EventObject> = {
  [K in keyof TContext]?: PartialAssigner<TContext, TEvent, K> | TContext[K];
};

export type Mapper<TContext, TEvent extends EventObject, TParams extends {}> = (
  context: TContext,
  event: TEvent
) => TParams;

export type PropertyMapper<
  TContext,
  TEvent extends EventObject,
  TParams extends {}
> = {
  [K in keyof TParams]?:
    | ((context: TContext, event: TEvent) => TParams[K])
    | TParams[K];
};

export interface AnyAssignAction<TContext, TEvent extends EventObject>
  extends ActionObject<TContext, TEvent> {
  type: ActionTypes.Assign;
  assignment: any;
}

export interface AssignAction<TContext, TEvent extends EventObject>
  extends ActionObject<TContext, TEvent> {
  type: ActionTypes.Assign;
  assignment: Assigner<TContext, TEvent> | PropertyAssigner<TContext, TEvent>;
}

export interface PureAction<TContext, TEvent extends EventObject>
  extends ActionObject<TContext, TEvent> {
  type: ActionTypes.Pure;
  get: (
    context: TContext,
    event: TEvent
  ) => SingleOrArray<ActionObject<TContext, TEvent>> | undefined;
}

export interface ChooseAction<TContext, TEvent extends EventObject>
  extends ActionObject<TContext, TEvent> {
  type: ActionTypes.Choose;
  conds: Array<ChooseCondition<TContext, TEvent>>;
}

export interface TransitionDefinition<TContext, TEvent extends EventObject>
  extends TransitionConfig<TContext, TEvent> {
  target: Array<StateNode<TContext, any, TEvent>> | undefined;
  source: StateNode<TContext, any, TEvent>;
  actions: Array<ActionObject<TContext, TEvent>>;
  cond?: Guard<TContext, TEvent>;
  eventType: TEvent['type'] | NullEvent['type'] | '*';
  toJSON: () => {
    target: string[] | undefined;
    source: string;
    actions: Array<ActionObject<TContext, TEvent>>;
    cond?: Guard<TContext, TEvent>;
    eventType: TEvent['type'] | NullEvent['type'] | '*';
    meta?: Record<string, any>;
  };
}

export type TransitionDefinitionMap<TContext, TEvent extends EventObject> = {
  [K in TEvent['type'] | NullEvent['type'] | '*']: Array<
    TransitionDefinition<
      TContext,
      K extends TEvent['type'] ? Extract<TEvent, { type: K }> : EventObject
    >
  >;
};

export interface DelayedTransitionDefinition<
  TContext,
  TEvent extends EventObject
> extends TransitionDefinition<TContext, TEvent> {
  delay: number | string | DelayExpr<TContext, TEvent>;
}

export interface Edge<
  TContext,
  TEvent extends EventObject,
  TEventType extends TEvent['type'] = string
> {
  event: TEventType;
  source: StateNode<TContext, any, TEvent>;
  target: StateNode<TContext, any, TEvent>;
  cond?: Condition<TContext, TEvent & { type: TEventType }>;
  actions: Array<Action<TContext, TEvent>>;
  meta?: MetaObject;
  transition: TransitionDefinition<TContext, TEvent>;
}
export interface NodesAndEdges<TContext, TEvent extends EventObject> {
  nodes: StateNode[];
  edges: Array<Edge<TContext, TEvent, TEvent['type']>>;
}

export interface Segment<TContext, TEvent extends EventObject> {
  /**
   * From state.
   */
  state: State<TContext, TEvent>;
  /**
   * Event from state.
   */
  event: TEvent;
}

export interface PathItem<TContext, TEvent extends EventObject> {
  state: State<TContext, TEvent>;
  path: Array<Segment<TContext, TEvent>>;
  weight?: number;
}

export interface PathMap<TContext, TEvent extends EventObject> {
  [key: string]: PathItem<TContext, TEvent>;
}

export interface PathsItem<TContext, TEvent extends EventObject> {
  state: State<TContext, TEvent>;
  paths: Array<Array<Segment<TContext, TEvent>>>;
}

export interface PathsMap<TContext, TEvent extends EventObject> {
  [key: string]: PathsItem<TContext, TEvent>;
}

export interface TransitionMap {
  state: StateValue | undefined;
}

export interface AdjacencyMap {
  [stateId: string]: Record<string, TransitionMap>;
}

export interface ValueAdjacencyMap<TContext, TEvent extends EventObject> {
  [stateId: string]: Record<string, State<TContext, TEvent>>;
}

export interface SCXMLEventMeta<TEvent extends EventObject> {
  _event: SCXML.Event<TEvent>;
}

export interface StateMeta<TContext, TEvent extends EventObject> {
  state: State<TContext, TEvent, any, any, any>;
  _event: SCXML.Event<TEvent>;
}

export interface Typestate<TContext> {
  value: StateValue;
  context: TContext;
}

export interface StateLike<TContext> {
  value: StateValue;
  context: TContext;
  event: EventObject;
  _event: SCXML.Event<EventObject>;
}

export interface StateConfig<TContext, TEvent extends EventObject> {
  value: StateValue;
  context: TContext;
  _event: SCXML.Event<TEvent>;
  _sessionid: string | null;
  historyValue?: HistoryValue | undefined;
  history?: State<TContext, TEvent, any, any, any>;
  actions?: Array<ActionObject<TContext, TEvent>>;
  /**
   * @deprecated
   */
  activities?: ActivityMap;
  meta?: any;
  events?: TEvent[];
  configuration: Array<StateNode<TContext, any, TEvent>>;
  transitions: Array<TransitionDefinition<TContext, TEvent>>;
  children: Record<string, ActorRef<any>>;
  done?: boolean;
  tags?: Set<string>;
  machine?: StateMachine<TContext, any, TEvent, any, any, any>;
}

export interface StateSchema<TC = any> {
  meta?: any;
  context?: Partial<TC>;
  states?: {
    [key: string]: StateSchema<TC>;
  };
}

export interface InterpreterOptions {
  /**
   * Whether state actions should be executed immediately upon transition. Defaults to `true`.
   */
  execute?: boolean;
  clock?: Clock;
  logger?: (...args: any[]) => void;
  parent?: AnyInterpreter;
  /**
   * If `true`, defers processing of sent events until the service
   * is initialized (`.start()`). Otherwise, an error will be thrown
   * for events sent to an uninitialized service.
   *
   * Default: `true`
   */
  deferEvents?: boolean;
  /**
   * The custom `id` for referencing this service.
   */
  id?: string;
  /**
   * If `true`, states and events will be logged to Redux DevTools.
   *
   * Default: `false`
   */
  devTools?: boolean | object; // TODO: add enhancer options
}

export namespace SCXML {
  // tslint:disable-next-line:no-shadowed-variable
  export interface Event<TEvent extends EventObject> {
    /**
     * This is a character string giving the name of the event.
     * The SCXML Processor must set the name field to the name of this event.
     * It is what is matched against the 'event' attribute of <transition>.
     * Note that transitions can do additional tests by using the value of this field
     * inside boolean expressions in the 'cond' attribute.
     */
    name: string;
    /**
     * This field describes the event type.
     * The SCXML Processor must set it to: "platform" (for events raised by the platform itself, such as error events),
     * "internal" (for events raised by <raise> and <send> with target '_internal')
     * or "external" (for all other events).
     */
    type: 'platform' | 'internal' | 'external';
    /**
     * If the sending entity has specified a value for this, the Processor must set this field to that value
     * (see C Event I/O Processors for details).
     * Otherwise, in the case of error events triggered by a failed attempt to send an event,
     * the Processor must set this field to the send id of the triggering <send> element.
     * Otherwise it must leave it blank.
     */
    sendid?: string;
    /**
     * This is a URI, equivalent to the 'target' attribute on the <send> element.
     * For external events, the SCXML Processor should set this field to a value which,
     * when used as the value of 'target', will allow the receiver of the event to <send>
     * a response back to the originating entity via the Event I/O Processor specified in 'origintype'.
     * For internal and platform events, the Processor must leave this field blank.
     */
    origin?: string;
    /**
     * This is equivalent to the 'type' field on the <send> element.
     * For external events, the SCXML Processor should set this field to a value which,
     * when used as the value of 'type', will allow the receiver of the event to <send>
     * a response back to the originating entity at the URI specified by 'origin'.
     * For internal and platform events, the Processor must leave this field blank.
     */
    origintype?: string;
    /**
     * If this event is generated from an invoked child process, the SCXML Processor
     * must set this field to the invoke id of the invocation that triggered the child process.
     * Otherwise it must leave it blank.
     */
    invokeid?: string;
    /**
     * This field contains whatever data the sending entity chose to include in this event.
     * The receiving SCXML Processor should reformat this data to match its data model,
     * but must not otherwise modify it.
     *
     * If the conversion is not possible, the Processor must leave the field blank
     * and must place an error 'error.execution' in the internal event queue.
     */
    data: TEvent;
    /**
     * @private
     */
    $$type: 'scxml';
  }
}

// Taken from RxJS
export interface Observer<T> {
  next: (value: T) => void;
  error: (err: any) => void;
  complete: () => void;
}

export interface Subscription {
  unsubscribe(): void;
}

export interface InteropObservable<T> {
  [Symbol.observable]: () => Subscribable<T>;
}

export interface Subscribable<T> {
  subscribe(
    next: (value: T) => void,
    error?: (error: any) => void,
    complete?: () => void
  ): Subscription;
  subscribe(observer: Observer<T>): Subscription;
}

export type Spawnable =
  | StateMachine<any, any, any>
  | PromiseLike<any>
  | InvokeCallback
  | InteropObservable<any>
  | Subscribable<any>
  | Behavior<any>;

export type ExtractEvent<
  TEvent extends EventObject,
  TEventType extends TEvent['type']
> = TEvent extends { type: TEventType } ? TEvent : never;

export interface BaseActorRef<TEvent extends EventObject> {
  send: (event: TEvent) => void;
}

export interface ActorRef<TEvent extends EventObject, TEmitted = any>
  extends Subscribable<TEmitted>,
    InteropObservable<TEmitted> {
  send: Sender<TEvent>; // TODO: this should just be TEvent
  id: string;
  getSnapshot: () => TEmitted | undefined;
  stop?: () => void;
  toJSON?: () => any;
}

/**
 * @deprecated Use `ActorRef` instead.
 */
export type SpawnedActorRef<
  TEvent extends EventObject,
  TEmitted = any
> = ActorRef<TEvent, TEmitted>;

export type ActorRefWithDeprecatedState<
  TContext,
  TEvent extends EventObject,
  TTypestate extends Typestate<TContext>,
  TResolvedTypesMeta = TypegenDisabled
> = ActorRef<
  TEvent,
  State<TContext, TEvent, any, TTypestate, TResolvedTypesMeta>
> & {
  /**
   * @deprecated Use `.getSnapshot()` instead.
   */
  state: State<TContext, TEvent, any, TTypestate, TResolvedTypesMeta>;
};

export type ActorRefFrom<T> = T extends StateMachine<
  infer TContext,
  any,
  infer TEvent,
  infer TTypestate,
  any,
  any
>
  ? ActorRefWithDeprecatedState<TContext, TEvent, TTypestate>
  : T extends (
      ...args: any[]
    ) => StateMachine<
      infer TContext,
      any,
      infer TEvent,
      infer TTypestate,
      any,
      infer TResolvedTypesMeta
    >
  ? ActorRefWithDeprecatedState<
      TContext,
      TEvent,
      TTypestate,
      TResolvedTypesMeta
    >
  : T extends Promise<infer U>
  ? ActorRef<never, U>
  : T extends Behavior<infer TEvent1, infer TEmitted>
  ? ActorRef<TEvent1, TEmitted>
  : T extends (...args: any[]) => Behavior<infer TEvent1, infer TEmitted>
  ? ActorRef<TEvent1, TEmitted>
  : never;

export type AnyInterpreter = Interpreter<any, any, any, any, any>;

export type InterpreterFrom<
  T extends
    | StateMachine<any, any, any, any, any, any>
    | ((...args: any[]) => StateMachine<any, any, any, any, any, any>)
> = T extends StateMachine<
  infer TContext,
  infer TStateSchema,
  infer TEvent,
  infer TTypestate,
  any,
  infer TResolvedTypesMeta
>
  ? Interpreter<TContext, TStateSchema, TEvent, TTypestate, TResolvedTypesMeta>
  : T extends (
      ...args: any[]
    ) => StateMachine<
      infer TContext,
      infer TStateSchema,
      infer TEvent,
      infer TTypestate,
      any,
      infer TResolvedTypesMeta
    >
  ? Interpreter<TContext, TStateSchema, TEvent, TTypestate, TResolvedTypesMeta>
  : never;

export type MachineOptionsFrom<
  T extends
    | StateMachine<any, any, any, any, any, any>
    | ((...args: any[]) => StateMachine<any, any, any, any, any, any>),
  TRequireMissingImplementations extends boolean = false
> = ReturnTypeOrValue<T> extends StateMachine<
  infer TContext,
  any,
  infer TEvent,
  any,
  any,
  infer TResolvedTypesMeta
>
  ? InternalMachineOptions<
      TContext,
      TEvent,
      TResolvedTypesMeta,
      TRequireMissingImplementations
    >
  : never;

// only meant to be used internally for debugging purposes
export type __ResolvedTypesMetaFrom<T> = T extends StateMachine<
  any,
  any,
  any,
  any,
  any,
  infer TResolvedTypesMeta
>
  ? TResolvedTypesMeta
  : never;

export interface ActorContext<TEvent extends EventObject, TEmitted> {
  parent?: ActorRef<any, any>;
  self: ActorRef<TEvent, TEmitted>;
  id: string;
  observers: Set<Observer<TEmitted>>;
}

export interface Behavior<TEvent extends EventObject, TEmitted = any> {
  transition: (
    state: TEmitted,
    event: TEvent,
    actorCtx: ActorContext<TEvent, TEmitted>
  ) => TEmitted;
  initialState: TEmitted;
  start?: (actorCtx: ActorContext<TEvent, TEmitted>) => TEmitted;
}

export type EmittedFrom<T> = ReturnTypeOrValue<T> extends infer R
  ? R extends ActorRef<infer _, infer TEmitted>
    ? TEmitted
    : R extends Behavior<infer _, infer TEmitted>
    ? TEmitted
    : R extends ActorContext<infer _, infer TEmitted>
    ? TEmitted
    : never
  : never;

type ResolveEventType<T> = ReturnTypeOrValue<T> extends infer R
  ? R extends StateMachine<infer _, infer __, infer TEvent, infer ____>
    ? TEvent
    : R extends Model<infer _, infer TEvent, infer ___, infer ____>
    ? TEvent
    : R extends State<infer _, infer TEvent, infer ___, infer ____>
    ? TEvent
    : R extends Interpreter<infer _, infer __, infer TEvent, infer ____>
    ? TEvent
    : R extends ActorRef<infer TEvent, infer _>
    ? TEvent
    : never
  : never;

export type EventFrom<
  T,
  K extends Prop<TEvent, 'type'> = never,
  TEvent = ResolveEventType<T>
> = IsNever<K> extends true ? TEvent : Extract<TEvent, { type: K }>;

export type ContextFrom<T> = ReturnTypeOrValue<T> extends infer R
  ? R extends StateMachine<infer TContext, infer _, infer __, infer ___>
    ? TContext
    : R extends Model<infer TContext, infer _, infer __, infer ___>
    ? TContext
    : R extends State<infer TContext, infer _, infer __, infer ___>
    ? TContext
    : R extends Interpreter<infer TContext, infer _, infer __, infer ___>
    ? TContext
    : never
  : never;<|MERGE_RESOLUTION|>--- conflicted
+++ resolved
@@ -13,13 +13,9 @@
 export type AnyFunction = (...args: any[]) => any;
 type ReturnTypeOrValue<T> = T extends AnyFunction ? ReturnType<T> : T;
 
-<<<<<<< HEAD
 // https://github.com/microsoft/TypeScript/issues/23182#issuecomment-379091887
 export type IsNever<T> = [T] extends [never] ? true : false;
 
-export type Cast<T extends any, TCastType extends any> = T extends TCastType
-  ? T
-  : TCastType;
 export type Compute<A extends any> = { [K in keyof A]: A[K] } & unknown;
 export type Prop<T, K> = K extends keyof T ? T[K] : never;
 export type Values<T> = T[keyof T];
@@ -33,9 +29,7 @@
   ? true
   : false;
 export type IsAny<T> = Equals<T, any>;
-=======
 export type Cast<A, B> = A extends B ? A : B;
->>>>>>> 9b5aa34c
 
 export type EventType = string;
 export type ActionType = string;
