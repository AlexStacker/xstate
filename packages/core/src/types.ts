--- conflicted
+++ resolved
@@ -1213,20 +1213,11 @@
   ): Subscription;
 }
 
-<<<<<<< HEAD
-=======
-export type Spawnable =
-  | StateMachine<any, any, any>
-  | Promise<any>
-  | InvokeCallback
-  | Subscribable<any>;
-
 export type ExtractEvent<
   TEvent extends EventObject,
   TEventType extends TEvent['type']
 > = TEvent extends { type: TEventType } ? TEvent : never;
 
->>>>>>> aa15b57f
 export interface ActorRef<TEvent extends EventObject, TEmitted = any>
   extends Subscribable<TEmitted> {
   send: Sender<TEvent>;
