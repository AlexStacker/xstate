import { StateNode } from './StateNode';
import { State } from './State';
import { Clock } from './interpreter';
import { Actor } from './Actor';
import { MachineNode } from './MachineNode';

export type EventType = string;
export type ActionType = string;
export type MetaObject = Record<string, any>;

/**
 * The full definition of an event, with a string `type`.
 */
export interface EventObject {
  /**
   * The type of event that is sent.
   */
  type: string;
}

export interface AnyEventObject extends EventObject {
  [key: string]: any;
}

/**
 * The full definition of an action, with a string `type` and an
 * `exec` implementation function.
 */
export interface ActionObject<TContext, TEvent extends EventObject> {
  /**
   * The type of action that is executed.
   */
  type: string;
  /**
   * The implementation for executing the action.
   */
  exec?: ActionFunction<TContext, TEvent>;
  [other: string]: any;
}

export type DefaultContext = Record<string, any> | undefined;

/**
 * The specified string event types or the specified event objects.
 */
export type Event<TEvent extends EventObject> = TEvent['type'] | TEvent;

export interface ActionMeta<TContext, TEvent extends EventObject>
  extends StateMeta<TContext, TEvent> {
  action: ActionObject<TContext, TEvent>;
  _event: SCXML.Event<TEvent>;
}

export interface AssignMeta<TContext, TEvent extends EventObject> {
  state?: State<TContext, TEvent>;
  action: AssignAction<TContext, TEvent>;
  _event: SCXML.Event<TEvent>;
}

export type ActionFunction<TContext, TEvent extends EventObject> = (
  context: TContext,
  event: TEvent,
  meta: ActionMeta<TContext, TEvent>
) => any | void;

// export type InternalAction<TContext> = SendAction | AssignAction<TContext>;
export type Action<TContext, TEvent extends EventObject> =
  | ActionType
  | ActionObject<TContext, TEvent>
  | ActionFunction<TContext, TEvent>
  | AssignAction<Required<TContext>, TEvent>
  | SendAction<TContext, TEvent>
  | RaiseAction<AnyEventObject>;

export type Actions<TContext, TEvent extends EventObject> = SingleOrArray<
  Action<TContext, TEvent>
>;

export type StateKey = string | State<any>;

export interface StateValueMap {
  [key: string]: StateValue;
}

/**
 * The string or object representing the state value relative to the parent state node.
 *
 * - For a child atomic state node, this is a string, e.g., `"pending"`.
 * - For complex state nodes, this is an object, e.g., `{ success: "someChildState" }`.
 */
export type StateValue = string | StateValueMap;

export type ConditionPredicate<TContext, TEvent extends EventObject> = (
  context: TContext,
  event: TEvent,
  meta: GuardMeta<TContext, TEvent>
) => boolean;

export type DefaultGuardType = 'xstate.guard';

export interface GuardPredicate<TContext, TEvent extends EventObject> {
  type: DefaultGuardType;
  name: string | undefined;
  predicate: ConditionPredicate<TContext, TEvent>;
}

export type Guard<TContext, TEvent extends EventObject> =
  | GuardPredicate<TContext, TEvent>
  | Record<string, any> & {
      type: string;
    };

export interface GuardMeta<TContext, TEvent extends EventObject>
  extends StateMeta<TContext, TEvent> {
  cond: Guard<TContext, TEvent>;
}

export type Condition<TContext, TEvent extends EventObject> =
  | string
  | ConditionPredicate<TContext, TEvent>
  | Guard<TContext, TEvent>;

export type TransitionTarget<
  TContext,
  TEvent extends EventObject
> = SingleOrArray<string | StateNode<TContext, any, TEvent>>;

export type TransitionTargets<TContext> = Array<
  string | StateNode<TContext, any>
>;

export interface TransitionConfig<TContext, TEvent extends EventObject> {
  cond?: Condition<TContext, TEvent>;
  actions?: Actions<TContext, TEvent>;
  in?: StateValue;
  internal?: boolean;
  target?: TransitionTarget<TContext, TEvent>;
  meta?: Record<string, any>;
}

export interface TargetTransitionConfig<TContext, TEvent extends EventObject>
  extends TransitionConfig<TContext, TEvent> {
  target: TransitionTarget<TContext, TEvent>; // TODO: just make this non-optional
}

export type ConditionalTransitionConfig<
  TContext,
  TEvent extends EventObject = EventObject
> = Array<TransitionConfig<TContext, TEvent>>;

export type Transition<TContext, TEvent extends EventObject = EventObject> =
  | string
  | TransitionConfig<TContext, TEvent>
  | ConditionalTransitionConfig<TContext, TEvent>;

export type DisposeActivityFunction = () => void;

export type ActivityConfig<TContext, TEvent extends EventObject> = (
  ctx: TContext,
  activity: ActivityDefinition<TContext, TEvent>
) => DisposeActivityFunction | void;

export type Activity<TContext, TEvent extends EventObject> =
  | string
  | ActivityDefinition<TContext, TEvent>;

export interface ActivityDefinition<TContext, TEvent extends EventObject>
  extends ActionObject<TContext, TEvent> {
  id: string;
  type: string;
}

export type Sender<TEvent extends EventObject> = (event: Event<TEvent>) => void;
export type Receiver<TEvent extends EventObject> = (
  listener: (event: TEvent) => void
) => void;

export type InvokeCallback = (
  callback: Sender<any>,
  onReceive: Receiver<EventObject>
) => any;

/**
 * Returns either a Promises or a callback handler (for streams of events) given the
 * machine's current `context` and `event` that invoked the service.
 *
 * For Promises, the only events emitted to the parent will be:
 * - `done.invoke.<id>` with the `data` containing the resolved payload when the promise resolves, or:
 * - `error.platform.<id>` with the `data` containing the caught error, and `src` containing the service `id`.
 *
 * For callback handlers, the `callback` will be provided, which will send events to the parent service.
 *
 * @param context The current machine `context`
 * @param event The event that invoked the service
 */
export type InvokeCreator<TContext, TEvent extends EventObject> = (
  context: TContext,
  event: TEvent,
  meta: { parent: Actor; id: string; data?: any; _event: SCXML.Event<TEvent> }
) => Actor;

export interface InvokeDefinition<TContext, TEvent extends EventObject>
  extends ActivityDefinition<TContext, TEvent> {
  /**
   * The source of the machine to be invoked, or the machine itself.
   */
  src: string;
  /**
   * If `true`, events sent to the parent service will be forwarded to the invoked service.
   *
   * Default: `false`
   */
  autoForward?: boolean;
  /**
   * Data from the parent machine's context to set as the (partial or full) context
   * for the invoked child machine.
   *
   * Data should be mapped to match the child machine's context shape.
   */
  data?: Mapper<TContext, TEvent> | PropertyMapper<TContext, TEvent>;
}

export interface Delay {
  id: string;
  /**
   * The time to delay the event, in milliseconds.
   */
  delay: number;
}

export type DelayedTransitions<TContext, TEvent extends EventObject> =
  | Record<
      string | number,
      string | SingleOrArray<TransitionConfig<TContext, TEvent>>
    >
  | Array<
      TransitionConfig<TContext, TEvent> & {
        delay: number | string | Expr<TContext, TEvent, number>;
      }
    >;

export type StateTypes =
  | 'atomic'
  | 'compound'
  | 'parallel'
  | 'final'
  | 'history'
  | string; // TODO: remove once TS fixes this type-widening issue

export type SingleOrArray<T> = T[] | T;

export type StateNodesConfig<
  TContext,
  TStateSchema extends StateSchema,
  TEvent extends EventObject
> = {
  [K in keyof TStateSchema['states']]: StateNode<
    TContext,
    TStateSchema['states'][K],
    TEvent
  >;
};

export type StatesConfig<
  TContext,
  TStateSchema extends StateSchema,
  TEvent extends EventObject
> = {
  [K in keyof TStateSchema['states']]: StateNodeConfig<
    TContext,
    TStateSchema['states'][K],
    TEvent
  >;
};

export type StatesDefinition<
  TContext,
  TStateSchema extends StateSchema,
  TEvent extends EventObject
> = {
  [K in keyof TStateSchema['states']]: StateNodeDefinition<
    TContext,
    TStateSchema['states'][K],
    TEvent
  >;
};

export type TransitionConfigTargetShortcut<
  TContext,
  TEvent extends EventObject
> = string | undefined | StateNode<TContext, any, TEvent>;

type TransitionsConfigMap<TContext, TEvent extends EventObject> = {
  [K in TEvent['type'] | NullEvent['type'] | '*']?: SingleOrArray<
    | TransitionConfigTargetShortcut<TContext, TEvent>
    | (TransitionConfig<
        TContext,
        K extends TEvent['type'] ? Extract<TEvent, { type: K }> : EventObject
      > & {
        event?: undefined;
      })
  >;
};

type TransitionsConfigArray<TContext, TEvent extends EventObject> = Array<
  {
    [K in TEvent['type'] | NullEvent['type'] | '*']: TransitionConfig<
      TContext,
      K extends TEvent['type'] ? Extract<TEvent, { type: K }> : EventObject
    > & {
      event: K;
    };
  }[TEvent['type'] | NullEvent['type'] | '*']
>;

export type TransitionsConfig<TContext, TEvent extends EventObject> =
  | TransitionsConfigMap<TContext, TEvent>
  | TransitionsConfigArray<TContext, TEvent>;

export interface InvokeConfig<TContext, TEvent extends EventObject> {
  /**
   * The unique identifier for the invoked machine. If not specified, this
   * will be the machine's own `id`, or the URL (from `src`).
   */
  id?: string;
  /**
   * The source of the machine to be invoked, or the machine itself.
   */
  src: string | InvokeCreator<any, any>;
  /**
   * If `true`, events sent to the parent service will be forwarded to the invoked service.
   *
   * Default: `false`
   */
  autoForward?: boolean;
  /**
   * Data from the parent machine's context to set as the (partial or full) context
   * for the invoked child machine.
   *
   * Data should be mapped to match the child machine's context shape.
   */
  data?: Mapper<TContext, TEvent> | PropertyMapper<TContext, TEvent>;
  /**
   * The transition to take upon the invoked child machine reaching its final top-level state.
   */
  onDone?:
    | string
    | SingleOrArray<TransitionConfig<TContext, DoneInvokeEvent<any>>>;
  /**
   * The transition to take upon the invoked child machine sending an error event.
   */
  onError?:
    | string
    | SingleOrArray<TransitionConfig<TContext, DoneInvokeEvent<any>>>;
}

export interface StateNodeConfig<
  TContext,
  TStateSchema extends StateSchema,
  TEvent extends EventObject
> {
  /**
   * The relative key of the state node, which represents its location in the overall state value.
   * This is automatically determined by the configuration shape via the key where it was defined.
   */
  key?: string;
  /**
   * The initial state node key.
   */
  initial?: keyof TStateSchema['states'] | undefined;
  /**
   * The type of this state node:
   *
   *  - `'atomic'` - no child state nodes
   *  - `'compound'` - nested child state nodes (XOR)
   *  - `'parallel'` - orthogonal nested child state nodes (AND)
   *  - `'history'` - history state node
   *  - `'final'` - final state node
   */
  type?: 'atomic' | 'compound' | 'parallel' | 'final' | 'history';
  /**
   * The initial context (extended state) of the machine.
   *
   * Can be an object or a function that returns an object.
   */
  context?: TContext | (() => TContext);
  /**
   * Indicates whether the state node is a history state node, and what
   * type of history:
   * shallow, deep, true (shallow), false (none), undefined (none)
   */
  history?: 'shallow' | 'deep' | boolean | undefined;
  /**
   * The mapping of state node keys to their state node configurations (recursive).
   */
  states?: StatesConfig<TContext, TStateSchema, TEvent> | undefined;
  /**
   * The services to invoke upon entering this state node. These services will be stopped upon exiting this state node.
   */
  invoke?: SingleOrArray<
    string | InvokeCreator<TContext, TEvent> | InvokeConfig<TContext, TEvent>
  >;
  /**
   * The mapping of event types to their potential transition(s).
   */
  on?: TransitionsConfig<TContext, TEvent>;
  /**
   * The action(s) to be executed upon entering the state node.
   */
  entry?: Actions<TContext, TEvent>;
  /**
   * The action(s) to be executed upon exiting the state node.
   */
  exit?: Actions<TContext, TEvent>;
  /**
   * The potential transition(s) to be taken upon reaching a final child state node.
   *
   * This is equivalent to defining a `[done(id)]` transition on this state node's `on` property.
   */
  onDone?: string | SingleOrArray<TransitionConfig<TContext, DoneEventObject>>;
  /**
   * The mapping (or array) of delays (in milliseconds) to their potential transition(s).
   * The delayed transitions are taken after the specified delay in an interpreter.
   */
  after?: DelayedTransitions<TContext, TEvent>;
  /**
   * @private
   */
  parent?: StateNode<TContext, any, TEvent>;
  strict?: boolean | undefined;
  /**
   * The meta data associated with this state node, which will be returned in State instances.
   */
  meta?: TStateSchema extends { meta: infer D } ? D : any;
  /**
   * The data sent with the "done.state._id_" event if this is a final state node.
   *
   * The data will be evaluated with the current `context` and placed on the `.data` property
   * of the event.
   */
  data?: Mapper<TContext, TEvent> | PropertyMapper<TContext, TEvent>;
  /**
   * The unique ID of the state node, which can be referenced as a transition target via the
   * `#id` syntax.
   */
  id?: string | undefined;
  /**
   * The string delimiter for serializing the path to a string. The default is "."
   */
  delimiter?: string;
  /**
   * The order this state node appears. Corresponds to the implicit SCXML document order.
   */
  order?: number;
}

export interface StateNodeDefinition<
  TContext,
  TStateSchema extends StateSchema,
  TEvent extends EventObject
> {
  id: string;
  version?: string | undefined;
  key: string;
  context: TContext;
  type: 'atomic' | 'compound' | 'parallel' | 'final' | 'history';
  initial: StateNodeConfig<TContext, TStateSchema, TEvent>['initial'];
  history: boolean | 'shallow' | 'deep' | undefined;
  states: StatesDefinition<TContext, TStateSchema, TEvent>;
  on: TransitionDefinitionMap<TContext, TEvent>;
  transitions: Array<TransitionDefinition<TContext, TEvent>>;
  entry: Array<ActionObject<TContext, TEvent>>;
  exit: Array<ActionObject<TContext, TEvent>>;
<<<<<<< HEAD
=======
  activities: Array<ActivityDefinition<TContext, TEvent>>;
>>>>>>> 6bda76de
  meta: any;
  order: number;
  data?: FinalStateNodeConfig<TContext, TEvent>['data'];
  invoke: Array<InvokeDefinition<TContext, TEvent>>;
}

export type AnyStateNodeDefinition = StateNodeDefinition<any, any, any>;
export interface AtomicStateNodeConfig<TContext, TEvent extends EventObject>
  extends StateNodeConfig<TContext, StateSchema, TEvent> {
  initial?: undefined;
  parallel?: false | undefined;
  states?: undefined;
  onDone?: undefined;
}

export interface HistoryStateNodeConfig<TContext, TEvent extends EventObject>
  extends AtomicStateNodeConfig<TContext, TEvent> {
  history: 'shallow' | 'deep' | true;
  target: StateValue | undefined;
}

export interface FinalStateNodeConfig<TContext, TEvent extends EventObject>
  extends AtomicStateNodeConfig<TContext, TEvent> {
  type: 'final';
  /**
   * The data to be sent with the "done.state.<id>" event. The data can be
   * static or dynamic (based on assigners).
   */
  data?: Assigner<TContext, TEvent> | PropertyAssigner<TContext, TEvent> | any;
}

export type SimpleOrStateNodeConfig<
  TContext,
  TStateSchema extends StateSchema,
  TEvent extends EventObject
> =
  | AtomicStateNodeConfig<TContext, TEvent>
  | StateNodeConfig<TContext, TStateSchema, TEvent>;

export type ActionFunctionMap<TContext, TEvent extends EventObject> = Record<
  string,
  ActionObject<TContext, TEvent> | ActionFunction<TContext, TEvent>
>;

export type DelayFunctionMap<TContext, TEvent extends EventObject> = Record<
  string,
  DelayConfig<TContext, TEvent>
>;

export type ServiceConfig<TContext, TEvent extends EventObject> =
  | string
  | InvokeCreator<TContext, TEvent>;

export type DelayConfig<TContext, TEvent extends EventObject> =
  | number
  | DelayExpr<TContext, TEvent>;

export interface MachineOptions<TContext, TEvent extends EventObject> {
  guards: Record<string, ConditionPredicate<TContext, TEvent>>;
  actions: ActionFunctionMap<TContext, TEvent>;
  activities: Record<string, ActivityConfig<TContext, TEvent>>;
  services: Record<string, InvokeCreator<TContext, TEvent>>;
  delays: DelayFunctionMap<TContext, TEvent>;
  context: Partial<TContext>;
}
export interface MachineConfig<
  TContext,
  TStateSchema extends StateSchema,
  TEvent extends EventObject
> extends StateNodeConfig<TContext, TStateSchema, TEvent> {
  /**
   * The initial context (extended state)
   */
  context?: TContext;
  /**
   * The machine's own version.
   */
  version?: string;
}

export interface HistoryStateNode<TContext> extends StateNode<TContext> {
  history: 'shallow' | 'deep';
  target: StateValue | undefined;
}

export type HistoryValue<TContext, TEvent extends EventObject> = Record<
  string,
  Array<StateNode<TContext, any, TEvent>>
>;

export type StateFrom<TMachine extends MachineNode<any, any, any>> = ReturnType<
  TMachine['transition']
>;

export type Transitions<TContext, TEvent extends EventObject> = Array<
  TransitionDefinition<TContext, TEvent>
>;

export enum ActionTypes {
  Start = 'xstate.start',
  Stop = 'xstate.stop',
  Raise = 'xstate.raise',
  Send = 'xstate.send',
  Cancel = 'xstate.cancel',
  NullEvent = '',
  Assign = 'xstate.assign',
  After = 'xstate.after',
  DoneState = 'done.state',
  DoneInvoke = 'done.invoke',
  Log = 'xstate.log',
  Init = 'xstate.init',
  Invoke = 'xstate.invoke',
  ErrorExecution = 'error.execution',
  ErrorCommunication = 'error.communication',
  ErrorPlatform = 'error.platform',
  ErrorCustom = 'xstate.error',
  Update = 'xstate.update',
  Pure = 'xstate.pure'
}

export interface RaiseAction<TEvent extends EventObject> {
  type: ActionTypes.Raise;
  event: TEvent['type'];
}

export interface RaiseActionObject<TEvent extends EventObject> {
  type: ActionTypes.Raise;
  _event: SCXML.Event<TEvent>;
}

export interface DoneInvokeEvent<TData> extends EventObject {
  data: TData;
}

export interface ErrorExecutionEvent extends EventObject {
  src: string;
  type: ActionTypes.ErrorExecution;
  data: any;
}

export interface ErrorPlatformEvent extends EventObject {
  data: any;
}

export interface DoneEventObject extends EventObject {
  data?: any;
  toString(): string;
}

export interface UpdateObject extends EventObject {
  id: string | number;
  state: State<any, any>;
}

export type DoneEvent = DoneEventObject & string;

export interface NullEvent {
  type: ActionTypes.NullEvent;
}

export interface ActivityActionObject<TContext, TEvent extends EventObject>
  extends ActionObject<TContext, TEvent> {
  type: ActionTypes.Start | ActionTypes.Stop;
  actor: ActivityDefinition<TContext, TEvent>;
  exec: ActionFunction<TContext, TEvent> | undefined;
}

export interface InvokeActionObject<TContext, TEvent extends EventObject>
  extends ActivityActionObject<TContext, TEvent> {
  actor: InvokeDefinition<TContext, TEvent>;
}

export type DelayExpr<TContext, TEvent extends EventObject> = ExprWithMeta<
  TContext,
  TEvent,
  number
>;

export type LogExpr<TContext, TEvent extends EventObject> = ExprWithMeta<
  TContext,
  TEvent,
  any
>;

export interface LogAction<TContext, TEvent extends EventObject>
  extends ActionObject<TContext, TEvent> {
  label: string | undefined;
  expr: string | LogExpr<TContext, TEvent>;
}

export interface LogActionObject<TContext, TEvent extends EventObject>
  extends LogAction<TContext, TEvent> {
  value: any;
}

export interface SendAction<TContext, TEvent extends EventObject>
  extends ActionObject<TContext, TEvent> {
  to:
    | string
    | number
    | Actor
    | ExprWithMeta<TContext, TEvent, string | number | Actor>
    | undefined;
  event: TEvent | SendExpr<TContext, TEvent>;
  delay?: number | string | DelayExpr<TContext, TEvent>;
  id: string | number;
}

export interface SendActionObject<TContext, TEvent extends EventObject>
  extends SendAction<TContext, TEvent> {
  to: string | number | Actor | undefined;
  _event: SCXML.Event<TEvent>;
  event: TEvent;
  delay?: number;
  id: string | number;
}

export type Expr<TContext, TEvent extends EventObject, T> = (
  context: TContext,
  event: TEvent
) => T;

export type ExprWithMeta<TContext, TEvent extends EventObject, T> = (
  context: TContext,
  event: TEvent,
  meta: SCXMLEventMeta<TEvent>
) => T;

export type SendExpr<TContext, TEvent extends EventObject> = ExprWithMeta<
  TContext,
  TEvent,
  TEvent
>;

export enum SpecialTargets {
  Parent = '#_parent',
  Internal = '#_internal'
}

export interface SendActionOptions<TContext, TEvent extends EventObject> {
  id?: string | number;
  delay?: number | string | DelayExpr<TContext, TEvent>;
  to?: string | ExprWithMeta<TContext, TEvent, string | number | Actor>;
}

export interface CancelAction<TContext, TEvent extends EventObject>
  extends ActionObject<TContext, TEvent> {
  sendId: string | number | ExprWithMeta<TContext, TEvent, string | number>;
}

export interface CancelActionObject<TContext, TEvent extends EventObject>
  extends CancelAction<TContext, TEvent> {
  sendId: string | number;
}

export type Assigner<TContext, TEvent extends EventObject> = (
  context: TContext,
  event: TEvent,
  meta: AssignMeta<TContext, TEvent>
) => Partial<TContext>;

export type PropertyAssigner<TContext, TEvent extends EventObject> = {
  [K in keyof TContext]?:
    | ((
        context: TContext,
        event: TEvent,
        meta: AssignMeta<TContext, TEvent>
      ) => TContext[K])
    | TContext[K];
};

export type Mapper<TContext, TEvent extends EventObject> = (
  context: TContext,
  event: TEvent
) => any;

export type PropertyMapper<TContext, TEvent extends EventObject> = Partial<{
  [key: string]: ((context: TContext, event: TEvent) => any) | any;
}>;

export interface AnyAssignAction<TContext, TEvent extends EventObject>
  extends ActionObject<TContext, TEvent> {
  type: ActionTypes.Assign;
  assignment: any;
}

export interface AssignAction<TContext, TEvent extends EventObject>
  extends ActionObject<TContext, TEvent> {
  type: ActionTypes.Assign;
  assignment: Assigner<TContext, TEvent> | PropertyAssigner<TContext, TEvent>;
}

export interface PureAction<TContext, TEvent extends EventObject>
  extends ActionObject<TContext, TEvent> {
  type: ActionTypes.Pure;
  get: (
    context: TContext,
    event: TEvent
  ) => SingleOrArray<ActionObject<TContext, TEvent>> | undefined;
}

export interface TransitionDefinition<TContext, TEvent extends EventObject>
  extends TransitionConfig<TContext, TEvent> {
  target: Array<StateNode<TContext, any, TEvent>> | undefined;
  source: StateNode<TContext, any, TEvent>;
  actions: Array<ActionObject<TContext, TEvent>>;
  cond?: Guard<TContext, TEvent>;
  eventType: TEvent['type'] | NullEvent['type'] | '*';
}

export type TransitionDefinitionMap<TContext, TEvent extends EventObject> = {
  [K in TEvent['type'] | NullEvent['type'] | '*']: Array<
    TransitionDefinition<
      TContext,
      K extends TEvent['type'] ? Extract<TEvent, { type: K }> : EventObject
    >
  >;
};

export interface DelayedTransitionDefinition<
  TContext,
  TEvent extends EventObject
> extends TransitionDefinition<TContext, TEvent> {
  delay: number | string | DelayExpr<TContext, TEvent>;
}

export interface Edge<
  TContext,
  TEvent extends EventObject,
  TEventType extends TEvent['type'] = string
> {
  event: TEventType;
  source: StateNode<TContext, any, TEvent>;
  target: StateNode<TContext, any, TEvent>;
  cond?: Condition<TContext, TEvent & { type: TEventType }>;
  actions: Array<Action<TContext, TEvent>>;
  meta?: MetaObject;
  transition: TransitionDefinition<TContext, TEvent>;
}
export interface NodesAndEdges<TContext, TEvent extends EventObject> {
  nodes: StateNode[];
  edges: Array<Edge<TContext, TEvent, TEvent['type']>>;
}

export interface Segment<TContext, TEvent extends EventObject> {
  /**
   * From state.
   */
  state: State<TContext, TEvent>;
  /**
   * Event from state.
   */
  event: TEvent;
}

export interface PathItem<TContext, TEvent extends EventObject> {
  state: State<TContext, TEvent>;
  path: Array<Segment<TContext, TEvent>>;
  weight?: number;
}

export interface PathMap<TContext, TEvent extends EventObject> {
  [key: string]: PathItem<TContext, TEvent>;
}

export interface PathsItem<TContext, TEvent extends EventObject> {
  state: State<TContext, TEvent>;
  paths: Array<Array<Segment<TContext, TEvent>>>;
}

export interface PathsMap<TContext, TEvent extends EventObject> {
  [key: string]: PathsItem<TContext, TEvent>;
}

export interface TransitionMap {
  state: StateValue | undefined;
}

export interface AdjacencyMap {
  [stateId: string]: Record<string, TransitionMap>;
}

export interface ValueAdjacencyMap<TContext, TEvent extends EventObject> {
  [stateId: string]: Record<string, State<TContext, TEvent>>;
}

export interface SCXMLEventMeta<TEvent extends EventObject> {
  _event: SCXML.Event<TEvent>;
}

export interface StateMeta<TContext, TEvent extends EventObject> {
  state: State<TContext, TEvent>;
  _event: SCXML.Event<TEvent>;
}

export interface Typestate<TContext> {
  value: StateValue;
  context: TContext;
}

export interface StateLike<TContext> {
  value: StateValue;
  context: TContext;
  event: EventObject;
  _event: SCXML.Event<EventObject>;
}

export interface StateConfig<TContext, TEvent extends EventObject> {
  value: StateValue;
  context: TContext;
  _event: SCXML.Event<TEvent>;
  _sessionid: string | null;
  history?: State<TContext, TEvent>;
  historyValue?: HistoryValue<TContext, TEvent>;
  actions?: Array<ActionObject<TContext, TEvent>>;
  meta?: any;
  events?: TEvent[];
  configuration: Array<StateNode<TContext, any, TEvent>>;
  transitions: Array<TransitionDefinition<TContext, TEvent>>;
  children: Actor[];
  done?: boolean;
}

export interface StateSchema<TC = any> {
  meta?: any;
  context?: Partial<TC>;
  states?: {
    [key: string]: StateSchema<TC>;
  };
}

export interface InterpreterOptions {
  /**
   * Whether state actions should be executed immediately upon transition. Defaults to `true`.
   */
  execute: boolean;
  clock: Clock;
  logger: (...args: any[]) => void;
  parent?: Actor<any>;
  /**
   * If `true`, defers processing of sent events until the service
   * is initialized (`.start()`). Otherwise, an error will be thrown
   * for events sent to an uninitialized service.
   *
   * Default: `true`
   */
  deferEvents: boolean;
  /**
   * The custom `id` for referencing this service.
   */
  id?: string;
  /**
   * If `true`, states and events will be logged to Redux DevTools.
   *
   * Default: `false`
   */
  devTools: boolean | object; // TODO: add enhancer options
  [option: string]: any;
}

export declare namespace SCXML {
  // tslint:disable-next-line:no-shadowed-variable
  export interface Event<TEvent extends EventObject> {
    /**
     * This is a character string giving the name of the event.
     * The SCXML Processor must set the name field to the name of this event.
     * It is what is matched against the 'event' attribute of <transition>.
     * Note that transitions can do additional tests by using the value of this field
     * inside boolean expressions in the 'cond' attribute.
     */
    name: string;
    /**
     * This field describes the event type.
     * The SCXML Processor must set it to: "platform" (for events raised by the platform itself, such as error events),
     * "internal" (for events raised by <raise> and <send> with target '_internal')
     * or "external" (for all other events).
     */
    type: 'platform' | 'internal' | 'external';
    /**
     * If the sending entity has specified a value for this, the Processor must set this field to that value
     * (see C Event I/O Processors for details).
     * Otherwise, in the case of error events triggered by a failed attempt to send an event,
     * the Processor must set this field to the send id of the triggering <send> element.
     * Otherwise it must leave it blank.
     */
    sendid?: string;
    /**
     * This is a URI, equivalent to the 'target' attribute on the <send> element.
     * For external events, the SCXML Processor should set this field to a value which,
     * when used as the value of 'target', will allow the receiver of the event to <send>
     * a response back to the originating entity via the Event I/O Processor specified in 'origintype'.
     * For internal and platform events, the Processor must leave this field blank.
     */
    origin?: string;
    /**
     * This is equivalent to the 'type' field on the <send> element.
     * For external events, the SCXML Processor should set this field to a value which,
     * when used as the value of 'type', will allow the receiver of the event to <send>
     * a response back to the originating entity at the URI specified by 'origin'.
     * For internal and platform events, the Processor must leave this field blank.
     */
    origintype?: string;
    /**
     * If this event is generated from an invoked child process, the SCXML Processor
     * must set this field to the invoke id of the invocation that triggered the child process.
     * Otherwise it must leave it blank.
     */
    invokeid?: string;
    /**
     * This field contains whatever data the sending entity chose to include in this event.
     * The receiving SCXML Processor should reformat this data to match its data model,
     * but must not otherwise modify it.
     *
     * If the conversion is not possible, the Processor must leave the field blank
     * and must place an error 'error.execution' in the internal event queue.
     */
    data: TEvent;
    /**
     * @private
     */
    $$type: 'scxml';
  }
}

// Taken from RxJS
export interface Unsubscribable {
  unsubscribe(): any | void;
}
export interface Subscribable<T> {
  subscribe(
    next?: (value: T) => void,
    error?: (error: any) => void,
    complete?: () => void
  ): Unsubscribable;
}

export interface Observer<T> {
  next: (value: T) => void;
  error: (err: any) => void;
  complete: () => void;
}

export type Spawnable =
  | MachineNode<any, any, any>
  | Promise<any>
  | InvokeCallback
  | Subscribable<any>;<|MERGE_RESOLUTION|>--- conflicted
+++ resolved
@@ -471,10 +471,6 @@
   transitions: Array<TransitionDefinition<TContext, TEvent>>;
   entry: Array<ActionObject<TContext, TEvent>>;
   exit: Array<ActionObject<TContext, TEvent>>;
-<<<<<<< HEAD
-=======
-  activities: Array<ActivityDefinition<TContext, TEvent>>;
->>>>>>> 6bda76de
   meta: any;
   order: number;
   data?: FinalStateNodeConfig<TContext, TEvent>['data'];
