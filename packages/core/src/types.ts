--- conflicted
+++ resolved
@@ -305,43 +305,11 @@
   src: InvokeSourceDefinition;
 }
 
-<<<<<<< HEAD
 export interface InvokeDefinition<
   TContext extends MachineContext,
   TEvent extends EventObject
 > {
   id: string;
-=======
-/**
- * Returns either a Promises or a callback handler (for streams of events) given the
- * machine's current `context` and `event` that invoked the service.
- *
- * For Promises, the only events emitted to the parent will be:
- * - `done.invoke.<id>` with the `data` containing the resolved payload when the promise resolves, or:
- * - `error.platform.<id>` with the `data` containing the caught error, and `src` containing the service `id`.
- *
- * For callback handlers, the `callback` will be provided, which will send events to the parent service.
- *
- * @param context The current machine `context`
- * @param event The event that invoked the service
- */
-export type InvokeCreator<
-  TContext,
-  TEvent extends EventObject,
-  TFinalContext = any
-> = (
-  context: TContext,
-  event: TEvent,
-  meta: InvokeMeta
-) =>
-  | PromiseLike<TFinalContext>
-  | StateMachine<TFinalContext, any, any>
-  | Subscribable<EventObject>
-  | InvokeCallback<any, TEvent>;
-
-export interface InvokeDefinition<TContext, TEvent extends EventObject>
-  extends ActivityDefinition<TContext, TEvent> {
->>>>>>> 51c5ee91
   /**
    * The source of the actor's behavior to be invoked
    */
