import { matchesState } from './utils';
import { mapState } from './mapState';
import { StateNode } from './StateNode';
import { State } from './State';
import { Machine, createMachine } from './Machine';
import { Actor } from './Actor';
import {
  raise,
  send,
  sendParent,
  sendTo,
  sendUpdate,
  log,
  cancel,
  start,
  stop,
  assign,
  after,
  done,
  respond,
  doneInvoke,
  forwardTo,
  escalate,
  choose,
  pure
} from './actions';
import {
  interpret,
  Interpreter,
  spawn,
  InterpreterStatus
} from './interpreter';
import { matchState } from './match';
import { createSchema } from './schema';

const actions = {
  raise,
  send,
  sendParent,
  sendTo,
  sendUpdate,
  log,
  cancel,
  start,
  stop,
  assign,
  after,
  done,
  respond,
  forwardTo,
  escalate,
  choose,
  pure
};

export {
  Actor,
  Machine,
  StateNode,
  State,
  matchesState,
  mapState,
  actions,
  assign,
  send,
  sendParent,
  sendUpdate,
  forwardTo,
  interpret,
  Interpreter,
  InterpreterStatus,
  matchState,
  spawn,
  doneInvoke,
  createMachine,
  createSchema
};

export * from './types';
<<<<<<< HEAD
export * from './typegenTypes';
=======

declare global {
  interface SymbolConstructor {
    readonly observable: symbol;
  }
}
>>>>>>> 9b5aa34c
<|MERGE_RESOLUTION|>--- conflicted
+++ resolved
@@ -77,13 +77,10 @@
 };
 
 export * from './types';
-<<<<<<< HEAD
 export * from './typegenTypes';
-=======
 
 declare global {
   interface SymbolConstructor {
     readonly observable: symbol;
   }
-}
->>>>>>> 9b5aa34c
+}