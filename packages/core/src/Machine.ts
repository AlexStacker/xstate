--- conflicted
+++ resolved
@@ -10,16 +10,8 @@
   EventFrom
 } from './types';
 import { StateNode } from './StateNode';
-<<<<<<< HEAD
-import {
-  Model,
-  ModelActionsFrom,
-  ModelContextFrom,
-  ModelEventsFrom
-} from './model';
-=======
-import { Model, ModelContextFrom } from './model.types';
->>>>>>> 62ca19d4
+import { Model, ModelContextFrom, ModelActionsFrom } from './model.types';
+import { ActionObject } from '.';
 
 /**
  * @deprecated Use `createMachine(...)` instead.
@@ -60,14 +52,9 @@
 export function createMachine<
   TModel extends Model<any, any, any, any>,
   TContext = ModelContextFrom<TModel>,
-<<<<<<< HEAD
-  TEvent extends EventObject = ModelEventsFrom<TModel>,
+  TEvent extends EventObject = EventFrom<TModel>,
   TTypestate extends Typestate<TContext> = { value: any; context: TContext },
-  TActions extends ModelActionsFrom<TModel> = ModelActionsFrom<TModel>
-=======
-  TEvent extends EventObject = EventFrom<TModel>,
-  TTypestate extends Typestate<TContext> = { value: any; context: TContext }
->>>>>>> 62ca19d4
+  TActions extends ActionObject<TContext, TEvent> = ModelActionsFrom<TModel>
 >(
   config: MachineConfig<TContext, any, TEvent, TActions> & {
     context: TContext;
