<<<<<<< HEAD
import {
  MachineImplementations,
  MachineConfig,
  EventObject,
  AnyEventObject,
  MachineContext
} from './types';
import { StateMachine } from './StateMachine';

export function createMachine<
  TContext extends MachineContext,
  TEvent extends EventObject = AnyEventObject
>(
  config: MachineConfig<TContext, TEvent>,
  options?: Partial<MachineImplementations<TContext, TEvent>>
): StateMachine<TContext, TEvent>;
export function createMachine<
  TContext extends MachineContext,
  TEvent extends EventObject = AnyEventObject
>(
  definition: MachineConfig<TContext, TEvent>,
  implementations?: Partial<MachineImplementations<TContext, TEvent>>
): StateMachine<TContext, TEvent> {
  return new StateMachine<TContext, TEvent>(definition, implementations);
=======
import { StateNode } from './StateNode';
import {
  AnyEventObject,
  BaseActionObject,
  DefaultContext,
  EventObject,
  MachineConfig,
  MachineOptions,
  InternalMachineOptions,
  StateMachine,
  StateSchema,
  Typestate,
  ServiceMap
} from './types';
import {
  TypegenConstraint,
  TypegenDisabled,
  ResolveTypegenMeta
} from './typegenTypes';

/**
 * @deprecated Use `createMachine(...)` instead.
 */
export function Machine<
  TContext = any,
  TEvent extends EventObject = AnyEventObject
>(
  config: MachineConfig<TContext, any, TEvent>,
  options?: InternalMachineOptions<
    TContext,
    TEvent,
    ResolveTypegenMeta<TypegenDisabled, TEvent, BaseActionObject, ServiceMap>
  >,
  initialContext?: TContext
): StateMachine<
  TContext,
  any,
  TEvent,
  any,
  BaseActionObject,
  ServiceMap,
  ResolveTypegenMeta<TypegenDisabled, TEvent, BaseActionObject, ServiceMap>
>;
export function Machine<
  TContext = DefaultContext,
  TStateSchema extends StateSchema = any,
  TEvent extends EventObject = AnyEventObject
>(
  config: MachineConfig<TContext, TStateSchema, TEvent>,
  options?: InternalMachineOptions<
    TContext,
    TEvent,
    ResolveTypegenMeta<TypegenDisabled, TEvent, BaseActionObject, ServiceMap>
  >,
  initialContext?: TContext
): StateMachine<
  TContext,
  TStateSchema,
  TEvent,
  any,
  BaseActionObject,
  ServiceMap,
  ResolveTypegenMeta<TypegenDisabled, TEvent, BaseActionObject, ServiceMap>
>;
export function Machine<
  TContext = DefaultContext,
  TStateSchema extends StateSchema = any,
  TEvent extends EventObject = AnyEventObject
>(
  config: MachineConfig<TContext, TStateSchema, TEvent>,
  options?: MachineOptions<TContext, TEvent>,
  initialContext: TContext | (() => TContext) | undefined = config.context
): any {
  return new StateNode<TContext, TStateSchema, TEvent>(
    config,
    options,
    initialContext
  ) as any;
}

export function createMachine<
  TContext,
  TEvent extends EventObject = AnyEventObject,
  TTypestate extends Typestate<TContext> = { value: any; context: TContext },
  TServiceMap extends ServiceMap = ServiceMap,
  TTypesMeta extends TypegenConstraint = TypegenDisabled
>(
  config: MachineConfig<
    TContext,
    any,
    TEvent,
    BaseActionObject,
    TServiceMap,
    TTypesMeta
  >,
  options?: InternalMachineOptions<
    TContext,
    TEvent,
    ResolveTypegenMeta<TTypesMeta, TEvent, BaseActionObject, TServiceMap>
  >
): StateMachine<
  TContext,
  any,
  TEvent,
  TTypestate,
  BaseActionObject,
  TServiceMap,
  ResolveTypegenMeta<TTypesMeta, TEvent, BaseActionObject, TServiceMap>
>;

export function createMachine<
  TContext,
  TEvent extends EventObject = AnyEventObject,
  TTypestate extends Typestate<TContext> = { value: any; context: TContext },
  TServiceMap extends ServiceMap = ServiceMap,
  TTypesMeta extends TypegenConstraint = TypegenDisabled
>(
  config: MachineConfig<
    TContext,
    any,
    TEvent,
    BaseActionObject,
    TServiceMap,
    TTypesMeta
  >,
  options?: MachineOptions<
    TContext,
    TEvent,
    BaseActionObject,
    TServiceMap,
    TTypesMeta
  >
): StateMachine<
  TContext,
  any,
  TEvent,
  TTypestate,
  BaseActionObject,
  TServiceMap,
  TTypesMeta
> {
  return new StateNode(config, options as any) as any;
>>>>>>> e58857fb
}<|MERGE_RESOLUTION|>--- conflicted
+++ resolved
@@ -1,170 +1,46 @@
-<<<<<<< HEAD
 import {
-  MachineImplementations,
   MachineConfig,
   EventObject,
   AnyEventObject,
-  MachineContext
-} from './types';
-import { StateMachine } from './StateMachine';
-
-export function createMachine<
-  TContext extends MachineContext,
-  TEvent extends EventObject = AnyEventObject
->(
-  config: MachineConfig<TContext, TEvent>,
-  options?: Partial<MachineImplementations<TContext, TEvent>>
-): StateMachine<TContext, TEvent>;
-export function createMachine<
-  TContext extends MachineContext,
-  TEvent extends EventObject = AnyEventObject
->(
-  definition: MachineConfig<TContext, TEvent>,
-  implementations?: Partial<MachineImplementations<TContext, TEvent>>
-): StateMachine<TContext, TEvent> {
-  return new StateMachine<TContext, TEvent>(definition, implementations);
-=======
-import { StateNode } from './StateNode';
-import {
-  AnyEventObject,
-  BaseActionObject,
-  DefaultContext,
-  EventObject,
-  MachineConfig,
-  MachineOptions,
-  InternalMachineOptions,
-  StateMachine,
-  StateSchema,
-  Typestate,
-  ServiceMap
+  MachineContext,
+  ActorMap,
+  InternalMachineImplementations,
+  BaseActionObject
 } from './types';
 import {
   TypegenConstraint,
   TypegenDisabled,
   ResolveTypegenMeta
 } from './typegenTypes';
-
-/**
- * @deprecated Use `createMachine(...)` instead.
- */
-export function Machine<
-  TContext = any,
-  TEvent extends EventObject = AnyEventObject
->(
-  config: MachineConfig<TContext, any, TEvent>,
-  options?: InternalMachineOptions<
-    TContext,
-    TEvent,
-    ResolveTypegenMeta<TypegenDisabled, TEvent, BaseActionObject, ServiceMap>
-  >,
-  initialContext?: TContext
-): StateMachine<
-  TContext,
-  any,
-  TEvent,
-  any,
-  BaseActionObject,
-  ServiceMap,
-  ResolveTypegenMeta<TypegenDisabled, TEvent, BaseActionObject, ServiceMap>
->;
-export function Machine<
-  TContext = DefaultContext,
-  TStateSchema extends StateSchema = any,
-  TEvent extends EventObject = AnyEventObject
->(
-  config: MachineConfig<TContext, TStateSchema, TEvent>,
-  options?: InternalMachineOptions<
-    TContext,
-    TEvent,
-    ResolveTypegenMeta<TypegenDisabled, TEvent, BaseActionObject, ServiceMap>
-  >,
-  initialContext?: TContext
-): StateMachine<
-  TContext,
-  TStateSchema,
-  TEvent,
-  any,
-  BaseActionObject,
-  ServiceMap,
-  ResolveTypegenMeta<TypegenDisabled, TEvent, BaseActionObject, ServiceMap>
->;
-export function Machine<
-  TContext = DefaultContext,
-  TStateSchema extends StateSchema = any,
-  TEvent extends EventObject = AnyEventObject
->(
-  config: MachineConfig<TContext, TStateSchema, TEvent>,
-  options?: MachineOptions<TContext, TEvent>,
-  initialContext: TContext | (() => TContext) | undefined = config.context
-): any {
-  return new StateNode<TContext, TStateSchema, TEvent>(
-    config,
-    options,
-    initialContext
-  ) as any;
-}
+import { StateMachine } from './StateMachine';
 
 export function createMachine<
-  TContext,
+  TContext extends MachineContext,
   TEvent extends EventObject = AnyEventObject,
-  TTypestate extends Typestate<TContext> = { value: any; context: TContext },
-  TServiceMap extends ServiceMap = ServiceMap,
+  TActorMap extends ActorMap = ActorMap,
   TTypesMeta extends TypegenConstraint = TypegenDisabled
 >(
   config: MachineConfig<
     TContext,
-    any,
     TEvent,
     BaseActionObject,
-    TServiceMap,
+    TActorMap,
     TTypesMeta
   >,
-  options?: InternalMachineOptions<
+  implementations?: InternalMachineImplementations<
     TContext,
     TEvent,
-    ResolveTypegenMeta<TTypesMeta, TEvent, BaseActionObject, TServiceMap>
+    ResolveTypegenMeta<TTypesMeta, TEvent, BaseActionObject, TActorMap>
   >
 ): StateMachine<
   TContext,
-  any,
   TEvent,
-  TTypestate,
   BaseActionObject,
-  TServiceMap,
-  ResolveTypegenMeta<TTypesMeta, TEvent, BaseActionObject, TServiceMap>
->;
-
-export function createMachine<
-  TContext,
-  TEvent extends EventObject = AnyEventObject,
-  TTypestate extends Typestate<TContext> = { value: any; context: TContext },
-  TServiceMap extends ServiceMap = ServiceMap,
-  TTypesMeta extends TypegenConstraint = TypegenDisabled
->(
-  config: MachineConfig<
-    TContext,
-    any,
-    TEvent,
-    BaseActionObject,
-    TServiceMap,
-    TTypesMeta
-  >,
-  options?: MachineOptions<
-    TContext,
-    TEvent,
-    BaseActionObject,
-    TServiceMap,
-    TTypesMeta
-  >
-): StateMachine<
-  TContext,
-  any,
-  TEvent,
-  TTypestate,
-  BaseActionObject,
-  TServiceMap,
-  TTypesMeta
+  TActorMap,
+  ResolveTypegenMeta<TTypesMeta, TEvent, BaseActionObject, TActorMap>
 > {
-  return new StateNode(config, options as any) as any;
->>>>>>> e58857fb
+  return new StateMachine<any, any, any, any, any>(
+    config,
+    implementations as any
+  );
 }