import {
  StateMachine,
  Event,
  EventObject,
  CancelAction,
  DefaultContext,
  ActionObject,
  StateSchema,
  ActivityActionObject,
  SpecialTargets,
  ActionTypes,
  InvokeDefinition,
  SendActionObject,
  InvokeCallback,
  DisposeActivityFunction,
  StateValue,
  InterpreterOptions,
  ActivityDefinition,
  SingleOrArray,
  Subscribable,
  DoneEvent,
  MachineOptions,
  SCXML,
  EventData,
  Observer,
  Spawnable,
  Typestate,
  AnyEventObject,
  AnyInterpreter,
  ActorRef,
  ActorRefFrom,
  Behavior,
  StopActionObject,
  Subscription,
  AnyState,
  StateConfig,
  InteropSubscribable
} from './types';
import { State, bindActionToState, isStateConfig } from './State';
import * as actionTypes from './actionTypes';
import { doneInvoke, error, getActionFunction, initEvent } from './actions';
import { IS_PRODUCTION } from './environment';
import {
  isPromiseLike,
  mapContext,
  warn,
  isArray,
  isFunction,
  isString,
  isObservable,
  uniqueId,
  isMachine,
  toEventObject,
  toSCXMLEvent,
  reportUnhandledExceptionOnInvocation,
  toInvokeSource,
  toObserver,
  isActor,
  isBehavior,
  symbolObservable
} from './utils';
import { Scheduler } from './scheduler';
import { Actor, isSpawnedActor, createDeferredActor } from './Actor';
import { isInFinalState } from './stateUtils';
import { registry } from './registry';
import { getGlobal, registerService } from './devTools';
import * as serviceScope from './serviceScope';
import { spawnBehavior } from './behaviors';
import {
  AreAllImplementationsAssumedToBeProvided,
  TypegenDisabled
} from './typegenTypes';

export type StateListener<
  TContext,
  TEvent extends EventObject,
  TStateSchema extends StateSchema<TContext> = any,
  TTypestate extends Typestate<TContext> = { value: any; context: TContext },
  TResolvedTypesMeta = TypegenDisabled
> = (
  state: State<TContext, TEvent, TStateSchema, TTypestate, TResolvedTypesMeta>,
  event: TEvent
) => void;

export type ContextListener<TContext = DefaultContext> = (
  context: TContext,
  prevContext: TContext | undefined
) => void;

export type EventListener<TEvent extends EventObject = EventObject> = (
  event: TEvent
) => void;

export type Listener = () => void;

export interface Clock {
  setTimeout(fn: (...args: any[]) => void, timeout: number): any;
  clearTimeout(id: any): void;
}

interface SpawnOptions {
  name?: string;
  autoForward?: boolean;
  sync?: boolean;
}

const DEFAULT_SPAWN_OPTIONS = { sync: false, autoForward: false };

export enum InterpreterStatus {
  NotStarted,
  Running,
  Stopped
}

export class Interpreter<
  // tslint:disable-next-line:max-classes-per-file
  TContext,
  TStateSchema extends StateSchema = any,
  TEvent extends EventObject = EventObject,
  TTypestate extends Typestate<TContext> = { value: any; context: TContext },
  TResolvedTypesMeta = TypegenDisabled
> implements
    ActorRef<
      TEvent,
      State<TContext, TEvent, TStateSchema, TTypestate, TResolvedTypesMeta>
    > {
  /**
   * The default interpreter options:
   *
   * - `clock` uses the global `setTimeout` and `clearTimeout` functions
   * - `logger` uses the global `console.log()` method
   */
  public static defaultOptions = {
    execute: true,
    deferEvents: true,
    clock: {
      setTimeout: (fn, ms) => {
        return setTimeout(fn, ms);
      },
      clearTimeout: (id) => {
        return clearTimeout(id);
      }
    } as Clock,
    logger: console.log.bind(console),
    devTools: false
  };
  /**
   * The current state of the interpreted machine.
   */
  private _state?: State<
    TContext,
    TEvent,
    TStateSchema,
    TTypestate,
    TResolvedTypesMeta
  >;
  private _initialState?: State<
    TContext,
    TEvent,
    TStateSchema,
    TTypestate,
    TResolvedTypesMeta
  >;
  /**
   * The clock that is responsible for setting and clearing timeouts, such as delayed events and transitions.
   */
  public clock: Clock;
  public options: Readonly<InterpreterOptions>;

  private scheduler: Scheduler;
  private delayedEventsMap: Record<string, unknown> = {};
  private listeners: Set<
    StateListener<
      TContext,
      TEvent,
      TStateSchema,
      TTypestate,
      TResolvedTypesMeta
    >
  > = new Set();
  private contextListeners: Set<ContextListener<TContext>> = new Set();
  private stopListeners: Set<Listener> = new Set();
  private doneListeners: Set<EventListener> = new Set();
  private eventListeners: Set<EventListener> = new Set();
  private sendListeners: Set<EventListener> = new Set();
  private logger: (...args: any[]) => void;
  /**
   * Whether the service is started.
   */
  public initialized = false;
  public status: InterpreterStatus = InterpreterStatus.NotStarted;

  // Actor
  public parent?: Interpreter<any>;
  public id: string;

  /**
   * The globally unique process ID for this invocation.
   */
  public sessionId: string;
  public children: Map<string | number, ActorRef<any>> = new Map();
  private forwardTo: Set<string> = new Set();

  // Dev Tools
  private devTools?: any;

  /**
   * Creates a new Interpreter instance (i.e., service) for the given machine with the provided options, if any.
   *
   * @param machine The machine to be interpreted
   * @param options Interpreter options
   */
  constructor(
    public machine: StateMachine<
      TContext,
      TStateSchema,
      TEvent,
      TTypestate,
      any,
      any,
      TResolvedTypesMeta
    >,
    options: InterpreterOptions = Interpreter.defaultOptions
  ) {
    const resolvedOptions = {
      ...Interpreter.defaultOptions,
      ...options
    };

    const { clock, logger, parent, id } = resolvedOptions;

    const resolvedId = id !== undefined ? id : machine.id;

    this.id = resolvedId;
    this.logger = logger;
    this.clock = clock;
    this.parent = parent;

    this.options = resolvedOptions;

    this.scheduler = new Scheduler({
      deferEvents: this.options.deferEvents
    });

    this.sessionId = registry.bookId();
  }
  public get initialState(): State<
    TContext,
    TEvent,
    TStateSchema,
    TTypestate,
    TResolvedTypesMeta
  > {
    if (this._initialState) {
      return this._initialState;
    }

    return serviceScope.provide(this, () => {
      this._initialState = this.machine.initialState;
      return this._initialState;
    });
  }
  public get state(): State<
    TContext,
    TEvent,
    TStateSchema,
    TTypestate,
    TResolvedTypesMeta
  > {
    if (!IS_PRODUCTION) {
      warn(
        this.status !== InterpreterStatus.NotStarted,
        `Attempted to read state from uninitialized service '${this.id}'. Make sure the service is started first.`
      );
    }

    return this._state!;
  }
  public static interpret = interpret;
  /**
   * Executes the actions of the given state, with that state's `context` and `event`.
   *
   * @param state The state whose actions will be executed
   * @param actionsConfig The action implementations to use
   */
  public execute(
    state: State<
      TContext,
      TEvent,
      TStateSchema,
      TTypestate,
      TResolvedTypesMeta
    >,
    actionsConfig?: MachineOptions<TContext, TEvent>['actions']
  ): void {
    for (const action of state.actions) {
      this.exec(action, state, actionsConfig);
    }
  }

  private update(
    state: State<TContext, TEvent, TStateSchema, TTypestate, any>,
    _event: SCXML.Event<TEvent>
  ): void {
    // Attach session ID to state
    state._sessionid = this.sessionId;

    // Update state
    this._state = state;

    // Execute actions
    if (this.options.execute) {
      this.execute(this.state);
    }

    // Update children
    this.children.forEach((child) => {
      this.state.children[child.id] = child;
    });

    // Dev tools
    if (this.devTools) {
      this.devTools.send(_event.data, state);
    }

    // Execute listeners
    if (state.event) {
      for (const listener of this.eventListeners) {
        listener(state.event);
      }
    }

    for (const listener of this.listeners) {
      listener(state, state.event);
    }

    for (const contextListener of this.contextListeners) {
      contextListener(
        this.state.context,
        this.state.history ? this.state.history.context : undefined
      );
    }

    const isDone = isInFinalState(
      state.configuration || [],
      this.machine as any
    );

    if (this.state.configuration && isDone) {
      // get final child state node
      const finalChildStateNode = state.configuration.find(
        (sn) => sn.type === 'final' && sn.parent === (this.machine as any)
      );

      const doneData =
        finalChildStateNode && finalChildStateNode.doneData
          ? mapContext(finalChildStateNode.doneData, state.context, _event)
          : undefined;

      for (const listener of this.doneListeners) {
        listener(doneInvoke(this.id, doneData));
      }
      this.stop();
    }
  }
  /*
   * Adds a listener that is notified whenever a state transition happens. The listener is called with
   * the next state and the event object that caused the state transition.
   *
   * @param listener The state listener
   */
  public onTransition(
    listener: StateListener<
      TContext,
      TEvent,
      TStateSchema,
      TTypestate,
      TResolvedTypesMeta
    >
  ): this {
    this.listeners.add(listener);

    // Send current state to listener
    if (this.status === InterpreterStatus.Running) {
      listener(this.state, this.state.event);
    }

    return this;
  }
  public subscribe(
    observer: Observer<
      State<TContext, TEvent, any, TTypestate, TResolvedTypesMeta>
    >
  ): Subscription;
  public subscribe(
    nextListener?: (
      state: State<TContext, TEvent, any, TTypestate, TResolvedTypesMeta>
    ) => void,
    errorListener?: (error: any) => void,
    completeListener?: () => void
  ): Subscription;
  public subscribe(
    nextListenerOrObserver?:
      | ((
          state: State<TContext, TEvent, any, TTypestate, TResolvedTypesMeta>
        ) => void)
      | Observer<State<TContext, TEvent, any, TTypestate, TResolvedTypesMeta>>,
    _?: (error: any) => void, // TODO: error listener
    completeListener?: () => void
  ): Subscription {
    if (!nextListenerOrObserver) {
      return { unsubscribe: () => void 0 };
    }

    let listener: (
      state: State<TContext, TEvent, any, TTypestate, TResolvedTypesMeta>
    ) => void;
    let resolvedCompleteListener = completeListener;

    if (typeof nextListenerOrObserver === 'function') {
      listener = nextListenerOrObserver;
    } else {
      listener = nextListenerOrObserver.next.bind(nextListenerOrObserver);
      resolvedCompleteListener = nextListenerOrObserver.complete.bind(
        nextListenerOrObserver
      );
    }

    this.listeners.add(listener);

    // Send current state to listener
    if (this.status !== InterpreterStatus.NotStarted) {
      listener(this.state);
    }

    if (resolvedCompleteListener) {
      if (this.status === InterpreterStatus.Stopped) {
        resolvedCompleteListener();
      } else {
        this.onDone(resolvedCompleteListener);
      }
    }

    return {
      unsubscribe: () => {
        listener && this.listeners.delete(listener);
        resolvedCompleteListener &&
          this.doneListeners.delete(resolvedCompleteListener);
      }
    };
  }

  /**
   * Adds an event listener that is notified whenever an event is sent to the running interpreter.
   * @param listener The event listener
   */
  public onEvent(listener: EventListener): this {
    this.eventListeners.add(listener);
    return this;
  }
  /**
   * Adds an event listener that is notified whenever a `send` event occurs.
   * @param listener The event listener
   */
  public onSend(listener: EventListener): this {
    this.sendListeners.add(listener);
    return this;
  }
  /**
   * Adds a context listener that is notified whenever the state context changes.
   * @param listener The context listener
   */
  public onChange(listener: ContextListener<TContext>): this {
    this.contextListeners.add(listener);
    return this;
  }
  /**
   * Adds a listener that is notified when the machine is stopped.
   * @param listener The listener
   */
  public onStop(listener: Listener): this {
    this.stopListeners.add(listener);
    return this;
  }
  /**
   * Adds a state listener that is notified when the statechart has reached its final state.
   * @param listener The state listener
   */
  public onDone(listener: EventListener<DoneEvent>): this {
    this.doneListeners.add(listener);
    return this;
  }
  /**
   * Removes a listener.
   * @param listener The listener to remove
   */
  public off(listener: (...args: any[]) => void): this {
    this.listeners.delete(listener);
    this.eventListeners.delete(listener);
    this.sendListeners.delete(listener);
    this.stopListeners.delete(listener);
    this.doneListeners.delete(listener);
    this.contextListeners.delete(listener);
    return this;
  }
  /**
   * Alias for Interpreter.prototype.start
   */
  public init = this.start;
  /**
   * Starts the interpreter from the given state, or the initial state.
   * @param initialState The state to start the statechart from
   */
  public start(
    initialState?:
      | State<TContext, TEvent, TStateSchema, TTypestate, TResolvedTypesMeta>
      | StateConfig<TContext, TEvent>
      | StateValue
  ): this {
    if (this.status === InterpreterStatus.Running) {
      // Do not restart the service if it is already started
      return this;
    }

    // yes, it's a hack but we need the related cache to be populated for some things to work (like delayed transitions)
    // this is usually called by `machine.getInitialState` but if we rehydrate from a state we might bypass this call
    // we also don't want to call this method here as it resolves the full initial state which might involve calling assign actions
    // and that could potentially lead to some unwanted side-effects (even such as creating some rogue actors)
    (this.machine as any)._init();

    registry.register(this.sessionId, this as Actor);
    this.initialized = true;
    this.status = InterpreterStatus.Running;

    const resolvedState =
      initialState === undefined
        ? this.initialState
        : serviceScope.provide(this, () => {
            return isStateConfig<TContext, TEvent>(initialState)
              ? this.machine.resolveState(initialState)
              : this.machine.resolveState(
                  State.from(initialState, this.machine.context)
                );
          });

    if (this.options.devTools) {
      this.attachDev();
    }
    this.scheduler.initialize(() => {
      this.update(resolvedState, initEvent as SCXML.Event<TEvent>);
    });
    return this;
  }
  /**
   * Stops the interpreter and unsubscribe all listeners.
   *
   * This will also notify the `onStop` listeners.
   */
  public stop(): this {
    for (const listener of this.listeners) {
      this.listeners.delete(listener);
    }
    for (const listener of this.stopListeners) {
      // call listener, then remove
      listener();
      this.stopListeners.delete(listener);
    }
    for (const listener of this.contextListeners) {
      this.contextListeners.delete(listener);
    }
    for (const listener of this.doneListeners) {
      this.doneListeners.delete(listener);
    }

    if (!this.initialized) {
      // Interpreter already stopped; do nothing
      return this;
    }

    [...this.state.configuration]
      .sort((a, b) => b.order - a.order)
      .forEach((stateNode) => {
        for (const action of stateNode.definition.exit) {
          this.exec(action, this.state);
        }
      });

    // Stop all children
    this.children.forEach((child) => {
      if (isFunction(child.stop)) {
        child.stop();
      }
    });
    this.children.clear();

    // Cancel all delayed events
    for (const key of Object.keys(this.delayedEventsMap)) {
      this.clock.clearTimeout(this.delayedEventsMap[key]);
    }

    this.scheduler.clear();
    this.scheduler = new Scheduler({
      deferEvents: this.options.deferEvents
    });

    this.initialized = false;
    this.status = InterpreterStatus.Stopped;
    this._initialState = undefined;
    registry.free(this.sessionId);

    return this;
  }
  /**
   * Sends an event to the running interpreter to trigger a transition.
   *
   * An array of events (batched) can be sent as well, which will send all
   * batched events to the running interpreter. The listeners will be
   * notified only **once** when all events are processed.
   *
   * @param event The event(s) to send
   */
  public send = (
    event: SingleOrArray<Event<TEvent>> | SCXML.Event<TEvent>,
    payload?: EventData
  ): State<TContext, TEvent, TStateSchema, TTypestate, TResolvedTypesMeta> => {
    if (isArray(event)) {
      this.batch(event);
      return this.state;
    }

    const _event = toSCXMLEvent(toEventObject(event as Event<TEvent>, payload));

    if (this.status === InterpreterStatus.Stopped) {
      // do nothing
      if (!IS_PRODUCTION) {
        warn(
          false,
          `Event "${_event.name}" was sent to stopped service "${
            this.machine.id
          }". This service has already reached its final state, and will not transition.\nEvent: ${JSON.stringify(
            _event.data
          )}`
        );
      }
      return this.state;
    }

    if (
      this.status !== InterpreterStatus.Running &&
      !this.options.deferEvents
    ) {
      throw new Error(
        `Event "${_event.name}" was sent to uninitialized service "${
          this.machine.id
          // tslint:disable-next-line:max-line-length
        }". Make sure .start() is called for this service, or set { deferEvents: true } in the service options.\nEvent: ${JSON.stringify(
          _event.data
        )}`
      );
    }

    this.scheduler.schedule(() => {
      // Forward copy of event to child actors
      this.forward(_event);

      const nextState = this.nextState(_event);

      this.update(nextState, _event);
    });

    return this._state!; // TODO: deprecate (should return void)
    // tslint:disable-next-line:semicolon
  };

  private batch(events: Array<TEvent | TEvent['type']>): void {
    if (
      this.status === InterpreterStatus.NotStarted &&
      this.options.deferEvents
    ) {
      // tslint:disable-next-line:no-console
      if (!IS_PRODUCTION) {
        warn(
          false,
          `${events.length} event(s) were sent to uninitialized service "${
            this.machine.id
          }" and are deferred. Make sure .start() is called for this service.\nEvent: ${JSON.stringify(
            event
          )}`
        );
      }
    } else if (this.status !== InterpreterStatus.Running) {
      throw new Error(
        // tslint:disable-next-line:max-line-length
        `${events.length} event(s) were sent to uninitialized service "${this.machine.id}". Make sure .start() is called for this service, or set { deferEvents: true } in the service options.`
      );
    }

    this.scheduler.schedule(() => {
      let nextState = this.state;
      let batchChanged = false;
      const batchedActions: Array<ActionObject<TContext, TEvent>> = [];
      for (const event of events) {
        const _event = toSCXMLEvent(event);

        this.forward(_event);

        nextState = serviceScope.provide(this, () => {
          return this.machine.transition(nextState, _event);
        });

        batchedActions.push(
          ...(nextState.actions.map((a) =>
            bindActionToState(a, nextState)
          ) as Array<ActionObject<TContext, TEvent>>)
        );

        batchChanged = batchChanged || !!nextState.changed;
      }

      nextState.changed = batchChanged;
      nextState.actions = batchedActions;
      this.update(nextState, toSCXMLEvent(events[events.length - 1]));
    });
  }

  /**
   * Returns a send function bound to this interpreter instance.
   *
   * @param event The event to be sent by the sender.
   */
  public sender(
    event: Event<TEvent>
  ): () => State<TContext, TEvent, TStateSchema, TTypestate> {
    return this.send.bind(this, event);
  }

  private sendTo = (
    event: SCXML.Event<AnyEventObject>,
    to: string | number | ActorRef<any>
  ) => {
    const isParent =
      this.parent && (to === SpecialTargets.Parent || this.parent.id === to);
    const target = isParent
      ? this.parent
      : isString(to)
      ? this.children.get(to as string) || registry.get(to as string)
      : isActor(to)
      ? to
      : undefined;

    if (!target) {
      if (!isParent) {
        throw new Error(
          `Unable to send event to child '${to}' from service '${this.id}'.`
        );
      }

      // tslint:disable-next-line:no-console
      if (!IS_PRODUCTION) {
        warn(
          false,
          `Service '${this.id}' has no parent: unable to send event ${event.type}`
        );
      }
      return;
    }

    if ('machine' in target) {
      // Send SCXML events to machines
      (target as AnyInterpreter).send({
        ...event,
        name:
          event.name === actionTypes.error ? `${error(this.id)}` : event.name,
        origin: this.sessionId
      });
    } else {
      // Send normal events to other targets
      target.send(event.data);
    }
  };
  /**
   * Returns the next state given the interpreter's current state and the event.
   *
   * This is a pure method that does _not_ update the interpreter's state.
   *
   * @param event The event to determine the next state
   */
  public nextState(
    event: Event<TEvent> | SCXML.Event<TEvent>
  ): State<TContext, TEvent, TStateSchema, TTypestate, TResolvedTypesMeta> {
    const _event = toSCXMLEvent(event);

    if (
      _event.name.indexOf(actionTypes.errorPlatform) === 0 &&
      !this.state.nextEvents.some(
        (nextEvent) => nextEvent.indexOf(actionTypes.errorPlatform) === 0
      )
    ) {
      throw (_event.data as any).data;
    }

    const nextState = serviceScope.provide(this, () => {
      return this.machine.transition(this.state, _event);
    });

    return nextState;
  }
  private forward(event: SCXML.Event<TEvent>): void {
    for (const id of this.forwardTo) {
      const child = this.children.get(id);

      if (!child) {
        throw new Error(
          `Unable to forward event '${event}' from interpreter '${this.id}' to nonexistant child '${id}'.`
        );
      }

      child.send(event);
    }
  }
  private defer(sendAction: SendActionObject<TContext, TEvent>): void {
    this.delayedEventsMap[sendAction.id] = this.clock.setTimeout(() => {
      if (sendAction.to) {
        this.sendTo(sendAction._event, sendAction.to);
      } else {
        this.send(
          (sendAction as SendActionObject<TContext, TEvent, TEvent>)._event
        );
      }
    }, sendAction.delay as number);
  }
  private cancel(sendId: string | number): void {
    this.clock.clearTimeout(this.delayedEventsMap[sendId]);
    delete this.delayedEventsMap[sendId];
  }
  private exec(
    action: ActionObject<TContext, TEvent>,
    state: State<
      TContext,
      TEvent,
      TStateSchema,
      TTypestate,
      TResolvedTypesMeta
    >,
    actionFunctionMap = this.machine.options.actions
  ): void {
    const { context, _event } = state;
    const actionOrExec =
      action.exec || getActionFunction(action.type, actionFunctionMap);
    const exec = isFunction(actionOrExec)
      ? actionOrExec
      : actionOrExec
      ? actionOrExec.exec
      : action.exec;

    if (exec) {
      try {
        return (exec as any)(context, _event.data, {
          action,
          state: this.state,
          _event
        });
      } catch (err) {
        if (this.parent) {
          this.parent.send({
            type: 'xstate.error',
            data: err
          } as EventObject);
        }

        throw err;
      }
    }

    switch (action.type) {
      case actionTypes.send:
        const sendAction = action as SendActionObject<TContext, TEvent>;

        if (typeof sendAction.delay === 'number') {
          this.defer(sendAction);
          return;
        } else {
          if (sendAction.to) {
            this.sendTo(sendAction._event, sendAction.to);
          } else {
            this.send(
              (sendAction as SendActionObject<TContext, TEvent, TEvent>)._event
            );
          }
        }
        break;

      case actionTypes.cancel:
        this.cancel((action as CancelAction).sendId);

        break;
      case actionTypes.start: {
        if (this.status !== InterpreterStatus.Running) {
          return;
        }
        const activity = (action as ActivityActionObject<TContext, TEvent>)
          .activity as InvokeDefinition<TContext, TEvent>;

        // If the activity will be stopped right after it's started
        // (such as in transient states)
        // don't bother starting the activity.
        if (!this.state.activities[activity.id || activity.type]) {
          break;
        }

        // Invoked services
        if (activity.type === ActionTypes.Invoke) {
          const invokeSource = toInvokeSource(activity.src);
          const serviceCreator = this.machine.options.services
            ? this.machine.options.services[invokeSource.type]
            : undefined;

          const { id, data } = activity;

          if (!IS_PRODUCTION) {
            warn(
              !('forward' in activity),
              // tslint:disable-next-line:max-line-length
              `\`forward\` property is deprecated (found in invocation of '${activity.src}' in in machine '${this.machine.id}'). ` +
                `Please use \`autoForward\` instead.`
            );
          }

          const autoForward =
            'autoForward' in activity
              ? activity.autoForward
              : !!activity.forward;

          if (!serviceCreator) {
            // tslint:disable-next-line:no-console
            if (!IS_PRODUCTION) {
              warn(
                false,
                `No service found for invocation '${activity.src}' in machine '${this.machine.id}'.`
              );
            }
            return;
          }

          const resolvedData = data
            ? mapContext(data, context, _event)
            : undefined;

          if (typeof serviceCreator === 'string') {
            // TODO: warn
            return;
          }

          let source: Spawnable = isFunction(serviceCreator)
            ? (serviceCreator as any)(context, _event.data, {
                data: resolvedData,
                src: invokeSource,
                meta: activity.meta
              })
            : serviceCreator;

          if (!source) {
            // TODO: warn?
            return;
          }

          let options: SpawnOptions | undefined;

          if (isMachine(source)) {
            source = resolvedData ? source.withContext(resolvedData) : source;
            options = {
              autoForward
            };
          }

          this.spawn(source, id, options);
        } else {
          this.spawnActivity(activity);
        }

        break;
      }
      case actionTypes.stop: {
        this.stopChild((action as StopActionObject).activity.id);
        break;
      }

      case actionTypes.log:
        const { label, value } = action;

        if (label) {
          this.logger(label, value);
        } else {
          this.logger(value);
        }
        break;
      default:
        if (!IS_PRODUCTION) {
          warn(
            false,
            `No implementation found for action type '${action.type}'`
          );
        }
        break;
    }

    return undefined;
  }

  private removeChild(childId: string): void {
    this.children.delete(childId);
    this.forwardTo.delete(childId);

    // this.state might not exist at the time this is called,
    // such as when a child is added then removed while initializing the state
    delete this.state?.children[childId];
  }

  private stopChild(childId: string): void {
    const child = this.children.get(childId);
    if (!child) {
      return;
    }

    this.removeChild(childId);

    if (isFunction(child.stop)) {
      child.stop();
    }
  }
  public spawn(
    entity: Spawnable,
    name: string,
    options?: SpawnOptions
  ): ActorRef<any> {
    if (isPromiseLike(entity)) {
      return this.spawnPromise(Promise.resolve(entity), name);
    } else if (isFunction(entity)) {
      return this.spawnCallback(entity as InvokeCallback, name);
    } else if (isSpawnedActor(entity)) {
      return this.spawnActor(entity, name);
    } else if (isObservable<TEvent>(entity)) {
      return this.spawnObservable(entity, name);
    } else if (isMachine(entity)) {
      return this.spawnMachine(entity, { ...options, id: name });
    } else if (isBehavior(entity)) {
      return this.spawnBehavior(entity, name);
    } else {
      throw new Error(
        `Unable to spawn entity "${name}" of type "${typeof entity}".`
      );
    }
  }
  public spawnMachine<
    TChildContext,
    TChildStateSchema,
    TChildEvent extends EventObject
  >(
    machine: StateMachine<TChildContext, TChildStateSchema, TChildEvent>,
    options: { id?: string; autoForward?: boolean; sync?: boolean } = {}
  ): ActorRef<TChildEvent, State<TChildContext, TChildEvent>> {
    const childService = new Interpreter(machine, {
      ...this.options, // inherit options from this interpreter
      parent: this,
      id: options.id || machine.id
    });

    const resolvedOptions = {
      ...DEFAULT_SPAWN_OPTIONS,
      ...options
    };

    if (resolvedOptions.sync) {
      childService.onTransition((state) => {
        this.send(actionTypes.update as any, {
          state,
          id: childService.id
        });
      });
    }

    const actor = childService;

    this.children.set(childService.id, actor);

    if (resolvedOptions.autoForward) {
      this.forwardTo.add(childService.id);
    }

    childService
      .onDone((doneEvent) => {
        this.removeChild(childService.id);
        this.send(toSCXMLEvent(doneEvent as any, { origin: childService.id }));
      })
      .start();

<<<<<<< HEAD
    return actor as ActorRef<TChildEvent, State<TChildContext, TChildEvent>>;
=======
    return actor as any;
>>>>>>> 518d2f9f
  }
  private spawnBehavior<TActorEvent extends EventObject, TEmitted>(
    behavior: Behavior<TActorEvent, TEmitted>,
    id: string
  ): ActorRef<TActorEvent, TEmitted> {
    const actorRef = spawnBehavior(behavior, { id, parent: this });

    this.children.set(id, actorRef);

    return actorRef;
  }
  private spawnPromise<T>(promise: Promise<T>, id: string): ActorRef<never, T> {
    let canceled = false;
    let resolvedData: T | undefined;

    promise.then(
      (response) => {
        if (!canceled) {
          resolvedData = response;
          this.removeChild(id);
          this.send(
            toSCXMLEvent(doneInvoke(id, response) as any, { origin: id })
          );
        }
      },
      (errorData) => {
        if (!canceled) {
          this.removeChild(id);
          const errorEvent = error(id, errorData);
          try {
            // Send "error.platform.id" to this (parent).
            this.send(toSCXMLEvent(errorEvent as any, { origin: id }));
          } catch (error) {
            reportUnhandledExceptionOnInvocation(errorData, error, id);
            if (this.devTools) {
              this.devTools.send(errorEvent, this.state);
            }
            if (this.machine.strict) {
              // it would be better to always stop the state machine if unhandled
              // exception/promise rejection happens but because we don't want to
              // break existing code so enforce it on strict mode only especially so
              // because documentation says that onError is optional
              this.stop();
            }
          }
        }
      }
    );

    const actor: ActorRef<never, T> = {
      id,
      send: () => void 0,
      subscribe: (next, handleError?, complete?) => {
        const observer = toObserver(next, handleError, complete);

        let unsubscribed = false;
        promise.then(
          (response) => {
            if (unsubscribed) {
              return;
            }
            observer.next(response);
            if (unsubscribed) {
              return;
            }
            observer.complete();
          },
          (err) => {
            if (unsubscribed) {
              return;
            }
            observer.error(err);
          }
        );

        return {
          unsubscribe: () => (unsubscribed = true)
        };
      },
      stop: () => {
        canceled = true;
      },
      toJSON() {
        return { id };
      },
      getSnapshot: () => resolvedData,
      [symbolObservable]: function () {
        return this;
      }
    };

    this.children.set(id, actor);

    return actor;
  }
  private spawnCallback(callback: InvokeCallback, id: string): ActorRef<any> {
    let canceled = false;
    const receivers = new Set<(e: EventObject) => void>();
    const listeners = new Set<(e: EventObject) => void>();
    let emitted: TEvent | undefined;

    const receive = (e: TEvent) => {
      emitted = e;
      listeners.forEach((listener) => listener(e));
      if (canceled) {
        return;
      }
      this.send(toSCXMLEvent(e, { origin: id }));
    };

    let callbackStop;

    try {
      callbackStop = callback(receive, (newListener) => {
        receivers.add(newListener);
      });
    } catch (err) {
      this.send(error(id, err) as any);
    }

    if (isPromiseLike(callbackStop)) {
      // it turned out to be an async function, can't reliably check this before calling `callback`
      // because transpiled async functions are not recognizable
      return this.spawnPromise(callbackStop as Promise<any>, id);
    }

    const actor = {
      id,
      send: (event) => receivers.forEach((receiver) => receiver(event)),
      subscribe: (next) => {
        const observer = toObserver(next);
        listeners.add(observer.next);

        return {
          unsubscribe: () => {
            listeners.delete(observer.next);
          }
        };
      },
      stop: () => {
        canceled = true;
        if (isFunction(callbackStop)) {
          callbackStop();
        }
      },
      toJSON() {
        return { id };
      },
      getSnapshot: () => emitted,
      [symbolObservable]: function () {
        return this;
      }
    };

    this.children.set(id, actor);

    return actor;
  }
  private spawnObservable<T extends TEvent>(
    source: Subscribable<T>,
    id: string
  ): ActorRef<any, T> {
    let emitted: T | undefined;

    const subscription = source.subscribe(
      (value) => {
        emitted = value;
        this.send(toSCXMLEvent(value, { origin: id }));
      },
      (err) => {
        this.removeChild(id);
        this.send(toSCXMLEvent(error(id, err) as any, { origin: id }));
      },
      () => {
        this.removeChild(id);
        this.send(toSCXMLEvent(doneInvoke(id) as any, { origin: id }));
      }
    );

    const actor: ActorRef<any, T> = {
      id,
      send: () => void 0,
      subscribe: (next, handleError?, complete?) => {
        return source.subscribe(next, handleError, complete);
      },
      stop: () => subscription.unsubscribe(),
      getSnapshot: () => emitted,
      toJSON() {
        return { id };
      },
      [symbolObservable]: function () {
        return this;
      }
    };

    this.children.set(id, actor);

    return actor;
  }
  private spawnActor<T extends ActorRef<any>>(actor: T, name: string): T {
    this.children.set(name, actor);

    return actor;
  }
  private spawnActivity(activity: ActivityDefinition<TContext, TEvent>): void {
    const implementation =
      this.machine.options && this.machine.options.activities
        ? this.machine.options.activities[activity.type]
        : undefined;

    if (!implementation) {
      if (!IS_PRODUCTION) {
        warn(false, `No implementation found for activity '${activity.type}'`);
      }
      // tslint:disable-next-line:no-console
      return;
    }

    // Start implementation
    const dispose = implementation(this.state.context, activity);
    this.spawnEffect(activity.id, dispose);
  }
  private spawnEffect(
    id: string,
    dispose?: DisposeActivityFunction | void
  ): void {
    this.children.set(id, {
      id,
      send: () => void 0,
      subscribe: () => {
        return { unsubscribe: () => void 0 };
      },
      stop: dispose || undefined,
      getSnapshot: () => undefined,
      toJSON() {
        return { id };
      },
      [symbolObservable]: function () {
        return this;
      }
    });
  }

  private attachDev(): void {
    const global = getGlobal();
    if (this.options.devTools && global) {
      if ((global as any).__REDUX_DEVTOOLS_EXTENSION__) {
        const devToolsOptions =
          typeof this.options.devTools === 'object'
            ? this.options.devTools
            : undefined;
        this.devTools = (global as any).__REDUX_DEVTOOLS_EXTENSION__.connect(
          {
            name: this.id,
            autoPause: true,
            stateSanitizer: (state: AnyState): object => {
              return {
                value: state.value,
                context: state.context,
                actions: state.actions
              };
            },
            ...devToolsOptions,
            features: {
              jump: false,
              skip: false,
              ...(devToolsOptions
                ? (devToolsOptions as any).features
                : undefined)
            }
          },
          this.machine
        );
        this.devTools.init(this.state);
      }

      // add XState-specific dev tooling hook
      registerService(this);
    }
  }
  public toJSON() {
    return {
      id: this.id
    };
  }

  public [symbolObservable](): InteropSubscribable<
    State<TContext, TEvent, TStateSchema, TTypestate, TResolvedTypesMeta>
  > {
    return this;
  }

  public getSnapshot() {
    if (this.status === InterpreterStatus.NotStarted) {
      return this.initialState;
    }
    return this._state!;
  }
}

const resolveSpawnOptions = (nameOrOptions?: string | SpawnOptions) => {
  if (isString(nameOrOptions)) {
    return { ...DEFAULT_SPAWN_OPTIONS, name: nameOrOptions };
  }

  return {
    ...DEFAULT_SPAWN_OPTIONS,
    name: uniqueId(),
    ...nameOrOptions
  };
};

export function spawn<T extends Behavior<any, any>>(
  entity: T,
  nameOrOptions?: string | SpawnOptions
): ActorRefFrom<T>;
export function spawn<TC, TE extends EventObject>(
  entity: StateMachine<TC, any, TE, any, any, any, any>,
  nameOrOptions?: string | SpawnOptions
): ActorRefFrom<StateMachine<TC, any, TE, any, any, any, any>>;
export function spawn(
  entity: Spawnable,
  nameOrOptions?: string | SpawnOptions
): ActorRef<any>;
export function spawn(
  entity: Spawnable,
  nameOrOptions?: string | SpawnOptions
): ActorRef<any> {
  const resolvedOptions = resolveSpawnOptions(nameOrOptions);

  return serviceScope.consume((service) => {
    if (!IS_PRODUCTION) {
      const isLazyEntity = isMachine(entity) || isFunction(entity);
      warn(
        !!service || isLazyEntity,
        `Attempted to spawn an Actor (ID: "${
          isMachine(entity) ? entity.id : 'undefined'
        }") outside of a service. This will have no effect.`
      );
    }

    if (service) {
      return service.spawn(entity, resolvedOptions.name, resolvedOptions);
    } else {
      return createDeferredActor(entity, resolvedOptions.name);
    }
  });
}

/**
 * Creates a new Interpreter instance for the given machine with the provided options, if any.
 *
 * @param machine The machine to interpret
 * @param options Interpreter options
 */
export function interpret<
  TContext = DefaultContext,
  TStateSchema extends StateSchema = any,
  TEvent extends EventObject = EventObject,
  TTypestate extends Typestate<TContext> = { value: any; context: TContext },
  TResolvedTypesMeta = TypegenDisabled
>(
  machine: AreAllImplementationsAssumedToBeProvided<TResolvedTypesMeta> extends true
    ? StateMachine<
        TContext,
        TStateSchema,
        TEvent,
        TTypestate,
        any,
        any,
        TResolvedTypesMeta
      >
    : 'Some implementations missing',
  options?: InterpreterOptions
) {
  const interpreter = new Interpreter<
    TContext,
    TStateSchema,
    TEvent,
    TTypestate,
    TResolvedTypesMeta
  >(machine as any, options);

  return interpreter;
}<|MERGE_RESOLUTION|>--- conflicted
+++ resolved
@@ -1094,11 +1094,7 @@
       })
       .start();
 
-<<<<<<< HEAD
     return actor as ActorRef<TChildEvent, State<TChildContext, TChildEvent>>;
-=======
-    return actor as any;
->>>>>>> 518d2f9f
   }
   private spawnBehavior<TActorEvent extends EventObject, TEmitted>(
     behavior: Behavior<TActorEvent, TEmitted>,
