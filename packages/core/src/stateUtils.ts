--- conflicted
+++ resolved
@@ -65,18 +65,8 @@
   resolveStop
 } from './actions';
 import { IS_PRODUCTION } from './environment';
-<<<<<<< HEAD
 import { STATE_IDENTIFIER, NULL_EVENT, WILDCARD } from './constants';
-import { isActorRef } from './Actor';
-=======
-import {
-  DEFAULT_GUARD_TYPE,
-  STATE_IDENTIFIER,
-  NULL_EVENT,
-  WILDCARD
-} from './constants';
 import { isSpawnedActorRef } from './Actor';
->>>>>>> a1b06d81
 import { MachineNode } from './MachineNode';
 import { createActorRefFromInvokeAction } from './invoke';
 import { evaluateGuard, toGuardDefinition } from './guards';
