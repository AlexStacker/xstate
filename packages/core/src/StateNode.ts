import {
  getEventType,
  toStateValue,
  mapValues,
  path,
  flatten,
  toArray,
  keys,
  isString,
  toInvokeConfig
} from './utils';
import {
  Event,
  Transitions,
  EventObject,
  HistoryStateNodeConfig,
  StateNodeDefinition,
  TransitionDefinition,
  DelayedTransitionDefinition,
  StateNodeConfig,
  StateSchema,
  StatesDefinition,
  StateNodesConfig,
  FinalStateNodeConfig,
  InvokeDefinition,
  ActionObject,
  Mapper,
  PropertyMapper,
  NullEvent,
  SCXML,
  TransitionDefinitionMap,
<<<<<<< HEAD
  InitialTransitionDefinition
=======
  DelayExpr,
  InvokeSourceDefinition
>>>>>>> 16b602c6
} from './types';
import { matchesState } from './utils';
import { State } from './State';
import * as actionTypes from './actionTypes';
import { toActionObject } from './actions';
import { formatInitialTransition } from './stateUtils';
import {
  getDelayedTransitions,
  formatTransitions,
  getCandidates,
  getStateNodeById,
  evaluateGuard,
  isStateId
} from './stateUtils';
<<<<<<< HEAD
import { MachineNode } from './MachineNode';
import { STATE_DELIMITER } from './constants';
=======
import { Actor, createInvocableActor } from './Actor';
import { toInvokeDefinition } from './invokeUtils';

const NULL_EVENT = '';
const STATE_IDENTIFIER = '#';
const WILDCARD = '*';
>>>>>>> 16b602c6

const EMPTY_OBJECT = {};

interface StateNodeOptions<TContext, TEvent extends EventObject> {
  _key: string;
  _parent?: StateNode<TContext, TEvent>;
}

export class StateNode<
  TContext = any,
  TEvent extends EventObject = EventObject,
  TStateSchema extends StateSchema = any
> {
  /**
   * The relative key of the state node, which represents its location in the overall state value.
   */
  public key: string;
  /**
   * The unique ID of the state node.
   */
  public id: string;
  /**
   * The type of this state node:
   *
   *  - `'atomic'` - no child state nodes
   *  - `'compound'` - nested child state nodes (XOR)
   *  - `'parallel'` - orthogonal nested child state nodes (AND)
   *  - `'history'` - history state node
   *  - `'final'` - final state node
   */
  public type: 'atomic' | 'compound' | 'parallel' | 'final' | 'history';
  /**
   * The string path from the root machine node to this node.
   */
  public path: string[];
  /**
   * The child state nodes.
   */
  public states: StateNodesConfig<TContext, TEvent, TStateSchema>;
  /**
   * The type of history on this state node. Can be:
   *
   *  - `'shallow'` - recalls only top-level historical state value
   *  - `'deep'` - recalls historical state value at all levels
   */
  public history: false | 'shallow' | 'deep';
  /**
   * The action(s) to be executed upon entering the state node.
   */
  public entry: Array<ActionObject<TContext, TEvent>>;
  /**
   * The action(s) to be executed upon exiting the state node.
   */
  public exit: Array<ActionObject<TContext, TEvent>>;
  /**
   * The parent state node.
   */
  public parent?: StateNode<TContext, TEvent>;
  /**
   * The root machine node.
   */
  public machine: MachineNode<TContext, TEvent>;
  /**
   * The meta data associated with this state node, which will be returned in State instances.
   */
  public meta?: TStateSchema extends { meta: infer D } ? D : any;
  /**
   * The data sent with the "done.state._id_" event if this is a final state node.
   */
  public doneData?:
    | Mapper<TContext, TEvent, any>
    | PropertyMapper<TContext, TEvent, any>;
  /**
   * The order this state node appears. Corresponds to the implicit SCXML document order.
   */
  public order: number = -1;

  protected __cache = {
    events: undefined as Array<TEvent['type']> | undefined,
    initialState: undefined as State<TContext, TEvent> | undefined,
    on: undefined as TransitionDefinitionMap<TContext, TEvent> | undefined,
    transitions: undefined as
      | Array<TransitionDefinition<TContext, TEvent>>
      | undefined,
    candidates: {} as {
      [K in TEvent['type'] | NullEvent['type'] | '*']:
        | Array<
            TransitionDefinition<
              TContext,
              K extends TEvent['type']
                ? Extract<TEvent, { type: K }>
                : EventObject
            >
          >
        | undefined;
    },
    delayedTransitions: undefined as
      | Array<DelayedTransitionDefinition<TContext, TEvent>>
      | undefined,
    invoke: undefined as Array<InvokeDefinition<TContext, TEvent>> | undefined
  };

  public idMap: Record<string, StateNode<TContext, TEvent>> = {};

  constructor(
    /**
     * The raw config used to create the machine.
     */
    public config: StateNodeConfig<TContext, TEvent, TStateSchema>,
    options: StateNodeOptions<TContext, TEvent>
  ) {
    const isMachine = !this.parent;
    this.parent = options._parent;
    this.key = this.config.key || options._key;
    this.machine = this.parent
      ? this.parent.machine
      : ((this as unknown) as MachineNode<TContext, TEvent, TStateSchema>);
    this.path = this.parent ? this.parent.path.concat(this.key) : [];
    this.id =
      this.config.id ||
      [this.machine.key, ...this.path].join(
        isMachine
          ? this.config.delimiter || STATE_DELIMITER
          : this.machine.delimiter
      );
    this.type =
      this.config.type ||
      (this.config.states && keys(this.config.states).length
        ? 'compound'
        : this.config.history
        ? 'history'
        : 'atomic');

    this.states = (this.config.states
      ? mapValues(
          this.config.states,
          (stateConfig: StateNodeConfig<TContext, TEvent>, key) => {
            const stateNode = new StateNode(stateConfig, {
              _parent: this,
              _key: key
            });
            Object.assign(this.idMap, {
              [stateNode.id]: stateNode,
              ...stateNode.idMap
            });
            return stateNode;
          }
        )
      : EMPTY_OBJECT) as StateNodesConfig<TContext, TEvent, TStateSchema>;

    // History config
    this.history =
      this.config.history === true ? 'shallow' : this.config.history || false;

    this.entry = toArray(this.config.entry).map((action) =>
      toActionObject(action)
    );

    this.exit = toArray(this.config.exit).map((action) =>
      toActionObject(action)
    );
    this.meta = this.config.meta;
    this.doneData =
      this.type === 'final'
        ? (this.config as FinalStateNodeConfig<TContext, TEvent>).data
        : undefined;
<<<<<<< HEAD
=======
    this.invoke = toArray(this.config.invoke).map((invokeConfig, i) => {
      if (isMachine(invokeConfig)) {
        this.machine.options.services = {
          [invokeConfig.id]: invokeConfig,
          ...this.machine.options.services
        };

        return toInvokeDefinition({
          src: invokeConfig.id,
          id: invokeConfig.id
        });
      } else if (isString(invokeConfig.src)) {
        return toInvokeDefinition({
          ...invokeConfig,

          id: invokeConfig.id || (invokeConfig.src as string),
          src: invokeConfig.src as string
        });
      } else if (isMachine(invokeConfig.src) || isFunction(invokeConfig.src)) {
        const invokeSrc = `${this.id}:invocation[${i}]`; // TODO: util function
        this.machine.options.services = {
          [invokeSrc]: invokeConfig.src as InvokeCreator<TContext, TEvent>,
          ...this.machine.options.services
        };

        return toInvokeDefinition({
          id: invokeSrc,
          ...invokeConfig,
          src: invokeSrc
        });
      } else {
        const invokeSource = invokeConfig.src as InvokeSourceDefinition;

        return toInvokeDefinition({
          id: invokeSource.type,
          ...invokeConfig,
          src: invokeSource
        });
      }
    });
    this.activities = toArray(this.config.activities)
      .concat(this.invoke)
      .map((activity) => toActivityDefinition(activity));
    this.transition = this.transition.bind(this);
  }

  private _init(): void {
    if (this.__cache.transitions) {
      return;
    }
    getAllStateNodes(this).forEach((stateNode) => stateNode.on);
  }

  /**
   * Clones this state machine with custom options and context.
   *
   * @param options Options (actions, guards, activities, services) to recursively merge with the existing options.
   * @param context Custom context (will override predefined context)
   */
  public withConfig(
    options: Partial<MachineOptions<TContext, TEvent>>,
    context: TContext | undefined = this.context
  ): StateNode<TContext, TStateSchema, TEvent, TTypestate> {
    const { actions, activities, guards, services, delays } = this.options;

    return new StateNode(
      this.config,
      {
        actions: { ...actions, ...options.actions },
        activities: { ...activities, ...options.activities },
        guards: { ...guards, ...options.guards },
        services: { ...services, ...options.services },
        delays: { ...delays, ...options.delays }
      },
      context
    );
  }

  /**
   * Clones this state machine with custom context.
   *
   * @param context Custom context (will override predefined context, not recursive)
   */
  public withContext(
    context: TContext
  ): StateNode<TContext, TStateSchema, TEvent> {
    return new StateNode(this.config, this.options, context);
>>>>>>> 16b602c6
  }

  /**
   * The well-structured state node definition.
   */
  public get definition(): StateNodeDefinition<TContext, TEvent, TStateSchema> {
    return {
      id: this.id,
      key: this.key,
      version: this.machine.version,
      context: this.machine.context!,
      type: this.type,
      initial: this.initial
        ? {
            target: this.initial.target,
            source: this,
            actions: this.initial.actions,
            eventType: null as any,
            toJSON: () => ({
              target: this.initial!.target!.map((t) => `#${t.id}`),
              source: `#${this.id}`,
              actions: this.initial!.actions,
              eventType: null as any
            })
          }
        : undefined,
      history: this.history,
      states: mapValues(this.states, (state: StateNode<TContext, TEvent>) => {
        return state.definition;
      }) as StatesDefinition<TContext, TEvent, TStateSchema>,
      on: this.on,
      transitions: this.transitions,
      entry: this.entry,
      exit: this.exit,
      meta: this.meta,
      order: this.order || -1,
      data: this.doneData,
      invoke: this.invoke
    };
  }

  public toJSON() {
    return this.definition;
  }

  /**
   * The behaviors invoked as actors by this state node.
   */
  public get invoke(): Array<InvokeDefinition<TContext, TEvent>> {
    return (
      this.__cache.invoke ||
      (this.__cache.invoke = toArray(this.config.invoke).map((invocable, i) => {
        const id = `${this.id}:invocation[${i}]`;

        const invokeConfig = toInvokeConfig(invocable, id);
        const resolvedId = invokeConfig.id || id;

        const resolvedSrc = isString(invokeConfig.src)
          ? invokeConfig.src
          : resolvedId;

        if (
          !this.machine.options.behaviors[resolvedSrc] &&
          !isString(invokeConfig.src)
        ) {
          this.machine.options.behaviors = {
            ...this.machine.options.behaviors,
            [resolvedSrc]: invokeConfig.src as any
          };
        }

        return {
          type: actionTypes.invoke,
          ...invokeConfig,
          src: resolvedSrc,
          id: resolvedId
        };
      }))
    );
  }

  /**
   * The mapping of events to transitions.
   */
  public get on(): TransitionDefinitionMap<TContext, TEvent> {
    if (this.__cache.on) {
      return this.__cache.on;
    }

    const transitions = this.transitions;

    return (this.__cache.on = transitions.reduce((map, transition) => {
      map[transition.eventType] = map[transition.eventType] || [];
      map[transition.eventType].push(transition as any);
      return map;
    }, {} as TransitionDefinitionMap<TContext, TEvent>));
  }

  public get after(): Array<DelayedTransitionDefinition<TContext, TEvent>> {
    return (
      this.__cache.delayedTransitions ||
      ((this.__cache.delayedTransitions = getDelayedTransitions(this)),
      this.__cache.delayedTransitions)
    );
  }

  /**
   * All the transitions that can be taken from this state node.
   */
  public get transitions(): Array<TransitionDefinition<TContext, TEvent>> {
    return (
      this.__cache.transitions ||
      ((this.__cache.transitions = formatTransitions(this)),
      this.__cache.transitions)
    );
  }

  public get initial(): InitialTransitionDefinition<TContext, TEvent> {
    return formatInitialTransition(this, this.config.initial || []);
  }

  /**
   * Returns `true` if this state node explicitly handles the given event.
   *
   * @param event The event in question
   */
  public handles(event: Event<TEvent>): boolean {
    const eventType = getEventType<TEvent>(event);

    return this.events.includes(eventType);
  }

  public next(
    state: State<TContext, TEvent>,
    _event: SCXML.Event<TEvent>
  ): Transitions<TContext, TEvent> | undefined {
    const eventName = _event.name;
    const actions: Array<ActionObject<TContext, TEvent>> = [];

    let selectedTransition: TransitionDefinition<TContext, TEvent> | undefined;

    const candidates =
      this.__cache.candidates[eventName] ||
      (this.__cache.candidates[eventName] = getCandidates(this, eventName));

    for (const candidate of candidates) {
      const { cond, in: stateIn } = candidate;
      const resolvedContext = state.context;

      const isInState = stateIn
        ? isString(stateIn) && isStateId(stateIn)
          ? // Check if in state by ID
            state.matches(
              toStateValue(
                getStateNodeById(this, stateIn).path,
                this.machine.delimiter
              )
            )
          : // Check if in state by relative grandparent
            matchesState(
              toStateValue(stateIn, this.machine.delimiter),
              path(this.path.slice(0, -2))(state.value)
            )
        : true;

      let guardPassed = false;

      try {
        guardPassed =
          !cond ||
          evaluateGuard(this.machine, cond, resolvedContext, _event, state);
      } catch (err) {
        throw new Error(
          `Unable to evaluate guard '${
            cond!.name || cond!.type
          }' in transition for event '${eventName}' in state node '${
            this.id
          }':\n${err.message}`
        );
      }

      if (guardPassed && isInState) {
        actions.push(...candidate.actions);
        selectedTransition = candidate;
        break;
      }
    }

    return selectedTransition ? [selectedTransition] : undefined;
  }

  /**
   * The target state value of the history state node, if it exists. This represents the
   * default state value to transition to if no history value exists yet.
   */
  public get target(): string | undefined {
    if (this.type === 'history') {
      const historyConfig = this.config as HistoryStateNodeConfig<
        TContext,
        TEvent
      >;
      return historyConfig.target;
    }

    return undefined;
  }

  /**
   * All the state node IDs of this state node and its descendant state nodes.
   */
  public get stateIds(): string[] {
    const childStateIds = flatten(
      keys(this.states).map((stateKey) => {
        return this.states[stateKey].stateIds;
      })
    );
    return [this.id].concat(childStateIds);
  }

  /**
   * All the event types accepted by this state node and its descendants.
   */
  public get events(): Array<TEvent['type']> {
    if (this.__cache.events) {
      return this.__cache.events;
    }
    const { states } = this;
    const events = new Set(this.ownEvents);

    if (states) {
      for (const stateId of keys(states)) {
        const state = states[stateId];
        if (state.states) {
          for (const event of state.events) {
            events.add(`${event}`);
          }
        }
      }
    }

    return (this.__cache.events = Array.from(events));
  }

  /**
   * All the events that have transitions directly from this state node.
   *
   * Excludes any inert events.
   */
  public get ownEvents(): Array<TEvent['type']> {
    const events = new Set(
      this.transitions
        .filter((transition) => {
          return !(
            !transition.target &&
            !transition.actions.length &&
            transition.internal
          );
        })
        .map((transition) => transition.eventType)
    );

    return Array.from(events);
  }
}<|MERGE_RESOLUTION|>--- conflicted
+++ resolved
@@ -7,7 +7,9 @@
   toArray,
   keys,
   isString,
-  toInvokeConfig
+  toInvokeConfig,
+  toInvokeSource,
+  isFunction
 } from './utils';
 import {
   Event,
@@ -29,12 +31,7 @@
   NullEvent,
   SCXML,
   TransitionDefinitionMap,
-<<<<<<< HEAD
   InitialTransitionDefinition
-=======
-  DelayExpr,
-  InvokeSourceDefinition
->>>>>>> 16b602c6
 } from './types';
 import { matchesState } from './utils';
 import { State } from './State';
@@ -49,17 +46,8 @@
   evaluateGuard,
   isStateId
 } from './stateUtils';
-<<<<<<< HEAD
 import { MachineNode } from './MachineNode';
 import { STATE_DELIMITER } from './constants';
-=======
-import { Actor, createInvocableActor } from './Actor';
-import { toInvokeDefinition } from './invokeUtils';
-
-const NULL_EVENT = '';
-const STATE_IDENTIFIER = '#';
-const WILDCARD = '*';
->>>>>>> 16b602c6
 
 const EMPTY_OBJECT = {};
 
@@ -226,96 +214,6 @@
       this.type === 'final'
         ? (this.config as FinalStateNodeConfig<TContext, TEvent>).data
         : undefined;
-<<<<<<< HEAD
-=======
-    this.invoke = toArray(this.config.invoke).map((invokeConfig, i) => {
-      if (isMachine(invokeConfig)) {
-        this.machine.options.services = {
-          [invokeConfig.id]: invokeConfig,
-          ...this.machine.options.services
-        };
-
-        return toInvokeDefinition({
-          src: invokeConfig.id,
-          id: invokeConfig.id
-        });
-      } else if (isString(invokeConfig.src)) {
-        return toInvokeDefinition({
-          ...invokeConfig,
-
-          id: invokeConfig.id || (invokeConfig.src as string),
-          src: invokeConfig.src as string
-        });
-      } else if (isMachine(invokeConfig.src) || isFunction(invokeConfig.src)) {
-        const invokeSrc = `${this.id}:invocation[${i}]`; // TODO: util function
-        this.machine.options.services = {
-          [invokeSrc]: invokeConfig.src as InvokeCreator<TContext, TEvent>,
-          ...this.machine.options.services
-        };
-
-        return toInvokeDefinition({
-          id: invokeSrc,
-          ...invokeConfig,
-          src: invokeSrc
-        });
-      } else {
-        const invokeSource = invokeConfig.src as InvokeSourceDefinition;
-
-        return toInvokeDefinition({
-          id: invokeSource.type,
-          ...invokeConfig,
-          src: invokeSource
-        });
-      }
-    });
-    this.activities = toArray(this.config.activities)
-      .concat(this.invoke)
-      .map((activity) => toActivityDefinition(activity));
-    this.transition = this.transition.bind(this);
-  }
-
-  private _init(): void {
-    if (this.__cache.transitions) {
-      return;
-    }
-    getAllStateNodes(this).forEach((stateNode) => stateNode.on);
-  }
-
-  /**
-   * Clones this state machine with custom options and context.
-   *
-   * @param options Options (actions, guards, activities, services) to recursively merge with the existing options.
-   * @param context Custom context (will override predefined context)
-   */
-  public withConfig(
-    options: Partial<MachineOptions<TContext, TEvent>>,
-    context: TContext | undefined = this.context
-  ): StateNode<TContext, TStateSchema, TEvent, TTypestate> {
-    const { actions, activities, guards, services, delays } = this.options;
-
-    return new StateNode(
-      this.config,
-      {
-        actions: { ...actions, ...options.actions },
-        activities: { ...activities, ...options.activities },
-        guards: { ...guards, ...options.guards },
-        services: { ...services, ...options.services },
-        delays: { ...delays, ...options.delays }
-      },
-      context
-    );
-  }
-
-  /**
-   * Clones this state machine with custom context.
-   *
-   * @param context Custom context (will override predefined context, not recursive)
-   */
-  public withContext(
-    context: TContext
-  ): StateNode<TContext, TStateSchema, TEvent> {
-    return new StateNode(this.config, this.options, context);
->>>>>>> 16b602c6
   }
 
   /**
@@ -373,17 +271,21 @@
         const invokeConfig = toInvokeConfig(invocable, id);
         const resolvedId = invokeConfig.id || id;
 
-        const resolvedSrc = isString(invokeConfig.src)
-          ? invokeConfig.src
-          : resolvedId;
+        const resolvedSrc = toInvokeSource(
+          isString(invokeConfig.src)
+            ? invokeConfig.src
+            : typeof invokeConfig.src === 'object' && invokeConfig.src !== null
+            ? invokeConfig.src
+            : resolvedId
+        );
 
         if (
-          !this.machine.options.behaviors[resolvedSrc] &&
-          !isString(invokeConfig.src)
+          !this.machine.options.behaviors[resolvedSrc.type] &&
+          isFunction(invokeConfig.src)
         ) {
           this.machine.options.behaviors = {
             ...this.machine.options.behaviors,
-            [resolvedSrc]: invokeConfig.src as any
+            [resolvedSrc.type]: invokeConfig.src
           };
         }
 
@@ -391,8 +293,17 @@
           type: actionTypes.invoke,
           ...invokeConfig,
           src: resolvedSrc,
-          id: resolvedId
-        };
+          id: resolvedId,
+          toJSON() {
+            const { onDone, onError, ...invokeDefValues } = invokeConfig;
+            return {
+              ...invokeDefValues,
+              type: actionTypes.invoke,
+              src: resolvedSrc,
+              id: resolvedId
+            };
+          }
+        } as InvokeDefinition<TContext, TEvent>;
       }))
     );
   }
