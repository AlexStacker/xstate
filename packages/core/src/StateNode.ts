import {
  getEventType,
  toStatePath,
  toStateValue,
  mapValues,
  path,
  toStatePaths,
  pathToStateValue,
  flatten,
  mapFilterValues,
  nestedPath,
  toArray,
  keys,
  isBuiltInEvent,
  partition,
  updateHistoryValue,
  updateContext,
  warn,
  isArray,
  isFunction,
  isString,
  toGuard,
  isMachine,
  toSCXMLEvent,
  mapContext,
  toTransitionConfigArray,
  normalizeTarget,
  toInvokeConfig
} from './utils';
import {
  Event,
  StateValue,
  TransitionConfig,
  StateTransition,
  StateValueMap,
  MachineOptions,
  EventObject,
  HistoryStateNodeConfig,
  HistoryValue,
  StateNodeDefinition,
  TransitionDefinition,
  AssignAction,
  DelayedTransitionDefinition,
  StateNodeConfig,
  StateSchema,
  StatesDefinition,
  StateNodesConfig,
  FinalStateNodeConfig,
  InvokeDefinition,
  ActionObject,
  Mapper,
  PropertyMapper,
  SendAction,
  NullEvent,
  Guard,
  GuardPredicate,
  GuardMeta,
  MachineConfig,
  PureAction,
  DoneEventObject,
  SingleOrArray,
  LogAction,
  SendActionObject,
  SpecialTargets,
  RaiseAction,
  SCXML,
  RaiseActionObject,
  Typestate,
  TransitionDefinitionMap,
  DelayExpr,
  ActivityActionObject,
  ActivityDefinition
} from './types';
import { matchesState } from './utils';
import { State, stateValuesEqual } from './State';
import * as actionTypes from './actionTypes';
import {
  send,
  cancel,
  after,
  raise,
  done,
  doneInvoke,
  error,
  toActionObject,
  resolveSend,
  initEvent,
  toActionObjects,
  resolveLog,
  resolveRaise,
  start,
  stop,
  toActivityDefinition
} from './actions';
import { IS_PRODUCTION } from './environment';
import { DEFAULT_GUARD_TYPE, STATE_DELIMITER } from './constants';
import {
  getValue,
  getConfiguration,
  has,
  getChildren,
  getAllStateNodes,
  isInFinalState,
  isLeafNode
} from './stateUtils';
import { createInvocableActor } from './Actor';

const NULL_EVENT = '';
const STATE_IDENTIFIER = '#';
const WILDCARD = '*';

const EMPTY_OBJECT = {};

const isStateId = (str: string) => str[0] === STATE_IDENTIFIER;
const createDefaultOptions = <TContext>(): MachineOptions<TContext, any> => ({
  actions: {},
  guards: {},
  services: {},
  activities: {},
  delays: {}
});

const validateArrayifiedTransitions = <TContext>(
  stateNode: StateNode<any, any, any>,
  event: string,
  transitions: Array<
    TransitionConfig<TContext, EventObject> & {
      event: string;
    }
  >
) => {
  const hasNonLastUnguardedTarget = transitions
    .slice(0, -1)
    .some(
      transition =>
        !('cond' in transition) &&
        !('in' in transition) &&
        (isString(transition.target) || isMachine(transition.target))
    );
  const eventText =
    event === NULL_EVENT ? 'the transient event' : `event '${event}'`;

  warn(
    !hasNonLastUnguardedTarget,
    `One or more transitions for ${eventText} on state '${stateNode.id}' are unreachable. ` +
      `Make sure that the default transition is the last one defined.`
  );
};

class StateNode<
  TContext = any,
  TStateSchema extends StateSchema = any,
  TEvent extends EventObject = EventObject,
  TTypestate extends Typestate<TContext> = any
> {
  /**
   * The relative key of the state node, which represents its location in the overall state value.
   */
  public key: string;
  /**
   * The unique ID of the state node.
   */
  public id: string;
  /**
   * The machine's own version.
   */
  public version?: string;
  /**
   * The type of this state node:
   *
   *  - `'atomic'` - no child state nodes
   *  - `'compound'` - nested child state nodes (XOR)
   *  - `'parallel'` - orthogonal nested child state nodes (AND)
   *  - `'history'` - history state node
   *  - `'final'` - final state node
   */
  public type: 'atomic' | 'compound' | 'parallel' | 'final' | 'history';
  /**
   * The string path from the root machine node to this node.
   */
  public path: string[];
  /**
   * The initial state node key.
   */
  public initial?: keyof TStateSchema['states'];
  /**
   * Whether the state node is "transient". A state node is considered transient if it has
   * an immediate transition from a "null event" (empty string), taken upon entering the state node.
   */
  private _transient: boolean;
  /**
   * The child state nodes.
   */
  public states: StateNodesConfig<TContext, TStateSchema, TEvent>;
  /**
   * The type of history on this state node. Can be:
   *
   *  - `'shallow'` - recalls only top-level historical state value
   *  - `'deep'` - recalls historical state value at all levels
   */
  public history: false | 'shallow' | 'deep';
  /**
   * The action(s) to be executed upon entering the state node.
   */
  public entry: Array<ActionObject<TContext, TEvent>>;
  /**
   * The action(s) to be executed upon exiting the state node.
   */
  public exit: Array<ActionObject<TContext, TEvent>>;
  public strict: boolean;
  /**
   * The parent state node.
   */
  public parent?: StateNode<TContext, any, TEvent>;
  /**
   * The root machine node.
   */
  public machine: StateNode<TContext, any, TEvent>;
  /**
   * The meta data associated with this state node, which will be returned in State instances.
   */
  public meta?: TStateSchema extends { meta: infer D } ? D : any;
  /**
   * The data sent with the "done.state._id_" event if this is a final state node.
   */
  public data?: Mapper<TContext, TEvent> | PropertyMapper<TContext, TEvent>;
  /**
   * The string delimiter for serializing the path to a string. The default is "."
   */
  public delimiter: string;
  /**
   * The order this state node appears. Corresponds to the implicit SCXML document order.
   */
  public order: number = -1;
  /**
   * The services invoked by this state node.
   */
  public invoke: Array<InvokeDefinition<TContext, TEvent>>;

  public options: MachineOptions<TContext, TEvent>;
  public activities: Array<ActivityDefinition<TContext, TEvent>>;

  public __xstatenode: true = true;

  private __cache = {
    events: undefined as Array<TEvent['type']> | undefined,
    relativeValue: new Map() as Map<StateNode<TContext>, StateValue>,
    initialStateValue: undefined as StateValue | undefined,
    initialState: undefined as State<TContext, TEvent> | undefined,
    on: undefined as TransitionDefinitionMap<TContext, TEvent> | undefined,
    transitions: undefined as
      | Array<TransitionDefinition<TContext, TEvent>>
      | undefined,
    candidates: {} as {
      [K in TEvent['type'] | NullEvent['type'] | '*']:
        | Array<
            TransitionDefinition<
              TContext,
              K extends TEvent['type']
                ? Extract<TEvent, { type: K }>
                : EventObject
            >
          >
        | undefined;
    },
    delayedTransitions: undefined as
      | Array<DelayedTransitionDefinition<TContext, TEvent>>
      | undefined
  };

  private idMap: Record<string, StateNode<TContext, any, TEvent>> = {};

  constructor(
    /**
     * The raw config used to create the machine.
     */
    public config: StateNodeConfig<TContext, TStateSchema, TEvent>,
    options?: Partial<MachineOptions<TContext, TEvent>>,
    /**
     * The initial extended state
     */
    public context?: Readonly<TContext>
  ) {
    this.options = Object.assign(createDefaultOptions<TContext>(), options);
    this.parent = this.options._parent;
    this.key =
      this.config.key || this.options._key || this.config.id || '(machine)';
    this.machine = this.parent ? this.parent.machine : this;
    this.path = this.parent ? this.parent.path.concat(this.key) : [];
    this.delimiter =
      this.config.delimiter ||
      (this.parent ? this.parent.delimiter : STATE_DELIMITER);
    this.id =
      this.config.id || [this.machine.key, ...this.path].join(this.delimiter);
    this.version = this.parent
      ? this.parent.version
      : (this.config as MachineConfig<TContext, TStateSchema, TEvent>).version;
    this.type =
      this.config.type ||
      (this.config.states && keys(this.config.states).length
        ? 'compound'
        : this.config.history
        ? 'history'
        : 'atomic');

    this.initial = this.config.initial;

    this.states = (this.config.states
      ? mapValues(
          this.config.states,
          (stateConfig: StateNodeConfig<TContext, any, TEvent>, key) => {
            const stateNode = new StateNode(stateConfig, {
              _parent: this,
              _key: key
            });
            Object.assign(this.idMap, {
              [stateNode.id]: stateNode,
              ...stateNode.idMap
            });
            return stateNode;
          }
        )
      : EMPTY_OBJECT) as StateNodesConfig<TContext, TStateSchema, TEvent>;

    // Document order
    let order = 0;

    function dfs(stateNode: StateNode<TContext, any, TEvent>): void {
      stateNode.order = order++;

      for (const child of getChildren(stateNode)) {
        dfs(child);
      }
    }

    dfs(this);

    // History config
    this.history =
      this.config.history === true ? 'shallow' : this.config.history || false;

    this._transient = !this.config.on
      ? false
      : Array.isArray(this.config.on)
      ? this.config.on.some(({ event }: { event: string }) => {
          return event === NULL_EVENT;
        })
      : NULL_EVENT in this.config.on;
    this.strict = !!this.config.strict;

    this.entry = toArray(this.config.entry).map(action =>
      toActionObject(action)
    );

    this.exit = toArray(this.config.exit).map(action => toActionObject(action));
    this.meta = this.config.meta;
    this.data =
      this.type === 'final'
        ? (this.config as FinalStateNodeConfig<TContext, TEvent>).data
        : undefined;
    this.invoke = toArray(this.config.invoke).map((invocable, i) => {
      const id = `${this.id}:invocation[${i}]`;

      const invokeConfig = toInvokeConfig(invocable, id);
      const resolvedId = invokeConfig.id || id;

      const resolvedSrc = isString(invokeConfig.src)
        ? invokeConfig.src
        : resolvedId;

      if (
        !this.machine.options.services[resolvedSrc] &&
        !isString(invokeConfig.src)
      ) {
        this.machine.options.services = {
          ...this.machine.options.services,
          [resolvedSrc]: invokeConfig.src as any
        };
      }

      return {
        type: actionTypes.invoke,
        ...invokeConfig,
        src: resolvedSrc,
        id: resolvedId
      };
    });

    this.activities = toArray(this.invoke).map(toActivityDefinition);
    this.transition = this.transition.bind(this);
  }

  private _init(): void {
    if (this.__cache.transitions) {
      return;
    }
    getAllStateNodes(this).forEach(stateNode => stateNode.on);
  }

  /**
   * Clones this state machine with custom options and context.
   *
   * @param options Options (actions, guards, activities, services) to recursively merge with the existing options.
   * @param context Custom context (will override predefined context)
   */
  public withConfig(
    options: Partial<MachineOptions<TContext, TEvent>>,
    context: TContext | undefined = this.context
  ): StateNode<TContext, TStateSchema, TEvent> {
    const { actions, activities, guards, services, delays } = this.options;

    return new StateNode(
      this.config,
      {
        actions: { ...actions, ...options.actions },
        activities: { ...activities, ...options.activities },
        guards: { ...guards, ...options.guards },
        services: { ...services, ...options.services },
        delays: { ...delays, ...options.delays }
      },
      context
    );
  }

  /**
   * Clones this state machine with custom context.
   *
   * @param context Custom context (will override predefined context, not recursive)
   */
  public withContext(
    context: TContext
  ): StateNode<TContext, TStateSchema, TEvent> {
    return new StateNode(this.config, this.options, context);
  }

  /**
   * The well-structured state node definition.
   */
  public get definition(): StateNodeDefinition<TContext, TStateSchema, TEvent> {
    return {
      id: this.id,
      key: this.key,
      version: this.version,
      type: this.type,
      initial: this.initial,
      history: this.history,
      states: mapValues(
        this.states,
        (state: StateNode<TContext, any, TEvent>) => state.definition
      ) as StatesDefinition<TContext, TStateSchema, TEvent>,
      on: this.on,
      transitions: this.transitions,
      entry: this.entry,
      exit: this.exit,
      meta: this.meta,
      order: this.order || -1,
      data: this.data,
      invoke: this.invoke
    };
  }

  public toJSON() {
    return this.definition;
  }

  /**
   * The mapping of events to transitions.
   */
  public get on(): TransitionDefinitionMap<TContext, TEvent> {
    if (this.__cache.on) {
      return this.__cache.on;
    }

    const transitions = this.transitions;

    return (this.__cache.on = transitions.reduce(
      (map, transition) => {
        map[transition.eventType] = map[transition.eventType] || [];
        map[transition.eventType].push(transition as any);
        return map;
      },
      {} as TransitionDefinitionMap<TContext, TEvent>
    ));
  }

  public get after(): Array<DelayedTransitionDefinition<TContext, TEvent>> {
    return (
      this.__cache.delayedTransitions ||
      ((this.__cache.delayedTransitions = this.getDelayedTransitions()),
      this.__cache.delayedTransitions)
    );
  }

  /**
   * All the transitions that can be taken from this state node.
   */
  public get transitions(): Array<TransitionDefinition<TContext, TEvent>> {
    return (
      this.__cache.transitions ||
      ((this.__cache.transitions = this.formatTransitions()),
      this.__cache.transitions)
    );
  }

  private getCandidates(eventName: TEvent['type'] | NullEvent['type'] | '*') {
    if (this.__cache.candidates[eventName]) {
      return this.__cache.candidates[eventName];
    }

    const transient = eventName === NULL_EVENT;

    const candidates = this.transitions.filter(transition => {
      const sameEventType = transition.eventType === eventName;
      // null events should only match against eventless transitions
      return transient
        ? sameEventType
        : sameEventType || transition.eventType === WILDCARD;
    }) as any;
    this.__cache.candidates[eventName] = candidates;
    return candidates;
  }

  /**
   * All delayed transitions from the config.
   */
  private getDelayedTransitions(): Array<
    DelayedTransitionDefinition<TContext, TEvent>
  > {
    const afterConfig = this.config.after;

    if (!afterConfig) {
      return [];
    }

    const mutateEntryExit = (
      delay: string | number | DelayExpr<TContext, TEvent>,
      i: number
    ) => {
      const delayRef = isFunction(delay) ? `${this.id}:delay[${i}]` : delay;

      const eventType = after(delayRef, this.id);

      this.entry.push(send(eventType, { delay }));
      this.exit.push(cancel(eventType));

      return eventType;
    };

    const delayedTransitions = isArray(afterConfig)
      ? afterConfig.map((transition, i) => {
          const eventType = mutateEntryExit(transition.delay, i);
          return { ...transition, event: eventType };
        })
      : flatten(
          keys(afterConfig).map((delay, i) => {
            const configTransition = afterConfig[delay];
            const resolvedTransition = isString(configTransition)
              ? { target: configTransition }
              : configTransition;

            const resolvedDelay = !isNaN(+delay) ? +delay : delay;

            const eventType = mutateEntryExit(resolvedDelay, i);

            return toArray(resolvedTransition).map(transition => ({
              ...transition,
              event: eventType,
              delay: resolvedDelay
            }));
          })
        );

    return delayedTransitions.map(delayedTransition => {
      const { delay } = delayedTransition;

      return {
        ...this.formatTransition(delayedTransition),
        delay
      };
    });
  }

  /**
   * Returns the state nodes represented by the current state value.
   *
   * @param state The state value or State instance
   */
  public getStateNodes(
    state: StateValue | State<TContext, TEvent>
  ): Array<StateNode<TContext, any, TEvent>> {
    if (!state) {
      return [];
    }
    const stateValue =
      state instanceof State
        ? state.value
        : toStateValue(state, this.delimiter);

    if (isString(stateValue)) {
      const initialStateValue = this.getStateNode(stateValue).initial;

      return initialStateValue !== undefined
        ? this.getStateNodes({ [stateValue]: initialStateValue } as StateValue)
        : [this.states[stateValue]];
    }

    const subStateKeys = keys(stateValue);
    const subStateNodes: Array<
      StateNode<TContext, any, TEvent>
    > = subStateKeys.map(subStateKey => this.getStateNode(subStateKey));

    return subStateNodes.concat(
      subStateKeys.reduce(
        (allSubStateNodes, subStateKey) => {
          const subStateNode = this.getStateNode(subStateKey).getStateNodes(
            stateValue[subStateKey]
          );

          return allSubStateNodes.concat(subStateNode);
        },
        [] as Array<StateNode<TContext, any, TEvent>>
      )
    );
  }

  /**
   * Returns `true` if this state node explicitly handles the given event.
   *
   * @param event The event in question
   */
  public handles(event: Event<TEvent>): boolean {
    const eventType = getEventType<TEvent>(event);

    return this.events.includes(eventType);
  }

  /**
   * Resolves the given `state` to a new `State` instance relative to this machine.
   *
   * This ensures that `.events` and `.nextEvents` represent the correct values.
   *
   * @param state The state to resolve
   */
  public resolveState(state: State<TContext, TEvent>): State<TContext, TEvent> {
    const configuration = Array.from(
      getConfiguration([], this.getStateNodes(state.value))
    );
    return new State({
      ...state,
      value: this.resolve(state.value),
      configuration
    });
  }

  private transitionLeafNode(
    stateValue: string,
    state: State<TContext, TEvent>,
    _event: SCXML.Event<TEvent>
  ): StateTransition<TContext, TEvent> | undefined {
    const stateNode = this.getStateNode(stateValue);
    const next = stateNode.next(state, _event);

    if (!next || !next.transitions.length) {
      return this.next(state, _event);
    }

    return next;
  }
  private transitionCompoundNode(
    stateValue: StateValueMap,
    state: State<TContext, TEvent>,
    _event: SCXML.Event<TEvent>
  ): StateTransition<TContext, TEvent> | undefined {
    const subStateKeys = keys(stateValue);

    const stateNode = this.getStateNode(subStateKeys[0]);
    const next = stateNode._transition(
      stateValue[subStateKeys[0]],
      state,
      _event
    );

    if (!next || !next.transitions.length) {
      return this.next(state, _event);
    }

    return next;
  }
  private transitionParallelNode(
    stateValue: StateValueMap,
    state: State<TContext, TEvent>,
    _event: SCXML.Event<TEvent>
  ): StateTransition<TContext, TEvent> | undefined {
    const transitionMap: Record<string, StateTransition<TContext, TEvent>> = {};

    for (const subStateKey of keys(stateValue)) {
      const subStateValue = stateValue[subStateKey];

      if (!subStateValue) {
        continue;
      }

      const subStateNode = this.getStateNode(subStateKey);
      const next = subStateNode._transition(subStateValue, state, _event);
      if (next) {
        transitionMap[subStateKey] = next;
      }
    }

    const stateTransitions = keys(transitionMap).map(key => transitionMap[key]);
    const enabledTransitions = flatten(
      stateTransitions.map(st => st.transitions)
    );

    const willTransition = stateTransitions.some(
      st => st.transitions.length > 0
    );

    if (!willTransition) {
      return this.next(state, _event);
    }
    const entryNodes = flatten(stateTransitions.map(t => t.entrySet));

    const configuration = flatten(
      keys(transitionMap).map(key => transitionMap[key].configuration)
    );

    return {
      transitions: enabledTransitions,
      entrySet: entryNodes,
      exitSet: flatten(stateTransitions.map(t => t.exitSet)),
      configuration,
      source: state,
      actions: flatten(
        keys(transitionMap).map(key => {
          return transitionMap[key].actions;
        })
      )
    };
  }
  private _transition(
    stateValue: StateValue,
    state: State<TContext, TEvent>,
    _event: SCXML.Event<TEvent>
  ): StateTransition<TContext, TEvent> | undefined {
    // leaf node
    if (isString(stateValue)) {
      return this.transitionLeafNode(stateValue, state, _event);
    }

    // hierarchical node
    if (keys(stateValue).length === 1) {
      return this.transitionCompoundNode(stateValue, state, _event);
    }

    // orthogonal node
    return this.transitionParallelNode(stateValue, state, _event);
  }
  private next(
    state: State<TContext, TEvent>,
    _event: SCXML.Event<TEvent>
  ): StateTransition<TContext, TEvent> | undefined {
    const eventName = _event.name;
    const actions: Array<ActionObject<TContext, TEvent>> = [];

    let nextStateNodes: Array<StateNode<TContext, any, TEvent>> = [];
    let selectedTransition: TransitionDefinition<TContext, TEvent> | undefined;

    for (const candidate of this.getCandidates(eventName)) {
      const { cond, in: stateIn } = candidate;
      const resolvedContext = state.context;

      const isInState = stateIn
        ? isString(stateIn) && isStateId(stateIn)
          ? // Check if in state by ID
            state.matches(
              toStateValue(this.getStateNodeById(stateIn).path, this.delimiter)
            )
          : // Check if in state by relative grandparent
            matchesState(
              toStateValue(stateIn, this.delimiter),
              path(this.path.slice(0, -2))(state.value)
            )
        : true;

      let guardPassed = false;

      try {
        guardPassed =
          !cond || this.evaluateGuard(cond, resolvedContext, _event, state);
      } catch (err) {
        throw new Error(
          `Unable to evaluate guard '${cond!.name ||
            cond!
              .type}' in transition for event '${eventName}' in state node '${
            this.id
          }':\n${err.message}`
        );
      }

      if (guardPassed && isInState) {
        if (candidate.target !== undefined) {
          nextStateNodes = candidate.target;
        }
        actions.push(...candidate.actions);
        selectedTransition = candidate;
        break;
      }
    }

    if (!selectedTransition) {
      return undefined;
    }
    if (!nextStateNodes.length) {
      return {
        transitions: [selectedTransition],
        entrySet: [],
        exitSet: [],
        configuration: state.value ? [this] : [],
        source: state,
        actions
      };
    }

    const allNextStateNodes = flatten(
      nextStateNodes.map(stateNode => {
        return this.getRelativeStateNodes(stateNode, state.historyValue);
      })
    );

    const isInternal = !!selectedTransition.internal;

    const reentryNodes = isInternal
      ? []
      : flatten(allNextStateNodes.map(n => this.nodesFromChild(n)));

    return {
      transitions: [selectedTransition],
      entrySet: reentryNodes,
      exitSet: isInternal ? [] : [this],
      configuration: allNextStateNodes,
      source: state,
      actions
    };
  }

  private nodesFromChild(
    childStateNode: StateNode<TContext, any, TEvent>
  ): Array<StateNode<TContext, any, TEvent>> {
    if (childStateNode.escapes(this)) {
      return [];
    }

    const nodes: Array<StateNode<TContext, any, TEvent>> = [];
    let marker: StateNode<TContext, any, TEvent> | undefined = childStateNode;

    while (marker && marker !== this) {
      nodes.push(marker);
      marker = marker.parent;
    }
    nodes.push(this); // inclusive

    return nodes;
  }

  /**
   * Whether the given state node "escapes" this state node. If the `stateNode` is equal to or the parent of
   * this state node, it does not escape.
   */
  private escapes(stateNode: StateNode<TContext, any, TEvent>): boolean {
    if (this === stateNode) {
      return false;
    }

    let parent = this.parent;

    while (parent) {
      if (parent === stateNode) {
        return false;
      }
      parent = parent.parent;
    }

    return true;
  }
  private evaluateGuard(
    guard: Guard<TContext, TEvent>,
    context: TContext,
    _event: SCXML.Event<TEvent>,
    state: State<TContext, TEvent>
  ): boolean {
    const { guards } = this.machine.options;
    const guardMeta: GuardMeta<TContext, TEvent> = {
      state,
      cond: guard,
      _event
    };

    if (guard.type === DEFAULT_GUARD_TYPE) {
      return (guard as GuardPredicate<TContext, TEvent>).predicate(
        context,
        _event.data,
        guardMeta
      );
    }

    const condFn = guards[guard.type];

    if (!condFn) {
      throw new Error(
        `Guard '${guard.type}' is not implemented on machine '${this.machine.id}'.`
      );
    }

    return condFn(context, _event.data, guardMeta);
  }

  private getActions(
    transition: StateTransition<TContext, TEvent>,
    currentContext: TContext,
    _event: SCXML.Event<TEvent>,
    prevState?: State<TContext>
  ): Array<ActionObject<TContext, TEvent>> {
    const prevConfig = getConfiguration(
      [],
      prevState ? this.getStateNodes(prevState.value) : [this]
    );
    const resolvedConfig = transition.configuration.length
      ? getConfiguration(prevConfig, transition.configuration)
      : prevConfig;

    for (const sn of resolvedConfig) {
      if (!has(prevConfig, sn)) {
        transition.entrySet.push(sn);
      }
    }
    for (const sn of prevConfig) {
      if (!has(resolvedConfig, sn) || has(transition.exitSet, sn.parent)) {
        transition.exitSet.push(sn);
      }
    }

    if (!transition.source) {
      transition.exitSet = [];

      // Ensure that root StateNode (machine) is entered
      transition.entrySet.push(this);
    }

    const doneEvents = flatten(
      transition.entrySet.map(sn => {
        const events: DoneEventObject[] = [];

        if (sn.type !== 'final') {
          return events;
        }

        const parent = sn.parent!;

        events.push(
          done(sn.id, sn.data), // TODO: deprecate - final states should not emit done events for their own state.
          done(
            parent.id,
            sn.data ? mapContext(sn.data, currentContext, _event) : undefined
          )
        );

        if (parent.parent) {
          const grandparent = parent.parent;

          if (grandparent.type === 'parallel') {
            if (
              getChildren(grandparent).every(parentNode =>
                isInFinalState(transition.configuration, parentNode)
              )
            ) {
              events.push(done(grandparent.id, grandparent.data));
            }
          }
        }

        return events;
      })
    );

    transition.exitSet.sort((a, b) => b.order - a.order);
    transition.entrySet.sort((a, b) => a.order - b.order);

    const entryStates = new Set(transition.entrySet);
    const exitStates = new Set(transition.exitSet);

    const [entryActions, exitActions] = [
      flatten(
        Array.from(entryStates).map(stateNode => {
          return [
            ...stateNode.activities.map(activity => start(activity)),
            ...stateNode.entry
          ];
        })
      ).concat(doneEvents.map(raise) as Array<ActionObject<TContext, TEvent>>),
      flatten(
        Array.from(exitStates).map(stateNode => [
          ...stateNode.exit,
          ...stateNode.activities.map(activity => stop(activity))
        ])
      )
    ];

    const actions = toActionObjects(
      exitActions.concat(transition.actions).concat(entryActions),
      this.machine.options.actions
    ) as Array<ActionObject<TContext, TEvent>>;

    return actions;
  }

  /**
   * Determines the next state given the current `state` and sent `event`.
   *
   * @param state The current State instance or state value
   * @param event The event that was sent at the current state
   * @param context The current context (extended state) of the current state
   */
  public transition(
    state: StateValue | State<TContext, TEvent> = this.initialState,
<<<<<<< HEAD
    event: Event<TEvent> | SCXML.Event<TEvent>
  ): State<TContext, TEvent, TStateSchema, TState> {
=======
    event: Event<TEvent> | SCXML.Event<TEvent>,
    context?: TContext
  ): State<TContext, TEvent, TStateSchema, TTypestate> {
>>>>>>> 126df9e1
    const _event = toSCXMLEvent(event);
    let currentState: State<TContext, TEvent>;

    if (state instanceof State) {
      currentState = state;
    } else {
      const resolvedStateValue = this.resolve(state);
      const resolvedContext = this.machine.context!;

      currentState = this.resolveState(
        State.from<TContext, TEvent>(resolvedStateValue, resolvedContext)
      );
    }

    if (!IS_PRODUCTION && _event.name === WILDCARD) {
      throw new Error(`An event cannot have the wildcard type ('${WILDCARD}')`);
    }

    if (this.strict) {
      if (!this.events.includes(_event.name) && !isBuiltInEvent(_event.name)) {
        throw new Error(
          `Machine '${this.id}' does not accept event '${_event.name}'`
        );
      }
    }

    const stateTransition = this._transition(
      currentState.value,
      currentState,
      _event
    ) || {
      transitions: [],
      configuration: [],
      entrySet: [],
      exitSet: [],
      source: currentState,
      actions: []
    };

    const prevConfig = getConfiguration(
      [],
      this.getStateNodes(currentState.value)
    );
    const resolvedConfig = stateTransition.configuration.length
      ? getConfiguration(prevConfig, stateTransition.configuration)
      : prevConfig;

    stateTransition.configuration = [...resolvedConfig];

    return this.resolveTransition(stateTransition, currentState, _event);
  }

  private resolveRaisedTransition(
    state: State<TContext, TEvent, TStateSchema, TTypestate>,
    _event: SCXML.Event<TEvent> | NullEvent,
    originalEvent: SCXML.Event<TEvent>
  ): State<TContext, TEvent, TStateSchema, TTypestate> {
    const currentActions = state.actions;

    state = this.transition(state, _event as SCXML.Event<TEvent>);
    // Save original event to state
    state._event = originalEvent;
    state.event = originalEvent.data;
    state.actions.unshift(...currentActions);
    return state;
  }

  private resolveTransition(
    stateTransition: StateTransition<TContext, TEvent>,
    currentState?: State<TContext, TEvent>,
    _event: SCXML.Event<TEvent> = initEvent as SCXML.Event<TEvent>,
    context: TContext = this.machine.context!
  ): State<TContext, TEvent, TStateSchema, TTypestate> {
    const { configuration } = stateTransition;
    // Transition will "apply" if:
    // - this is the initial state (there is no current state)
    // - OR there are transitions
    const willTransition =
      !currentState || stateTransition.transitions.length > 0;
    const resolvedStateValue = willTransition
      ? getValue(this.machine, configuration)
      : undefined;
    const historyValue = currentState
      ? currentState.historyValue
        ? currentState.historyValue
        : stateTransition.source
        ? (this.machine.historyValue(currentState.value) as HistoryValue)
        : undefined
      : undefined;
    const currentContext = currentState ? currentState.context : context;
    const actions = this.getActions(
      stateTransition,
      currentContext,
      _event,
      currentState
    );

    const [assignActions, otherActions] = partition(
      actions,
      (action): action is AssignAction<TContext, TEvent> =>
        action.type === actionTypes.assign
    );

    const updatedContext = assignActions.length
      ? updateContext(currentContext, _event, assignActions, currentState)
      : currentContext;

    const resolvedActions = flatten(
      otherActions.map(actionObject => {
        switch (actionObject.type) {
          case actionTypes.raise:
            return resolveRaise(actionObject as RaiseAction<TEvent>);
          case actionTypes.send:
            const sendAction = resolveSend(
              actionObject as SendAction<TContext, TEvent>,
              updatedContext,
              _event,
              this.machine.options.delays
            ) as ActionObject<TContext, TEvent>; // TODO: fix ActionTypes.Init

            if (!IS_PRODUCTION) {
              // warn after resolving as we can create better contextual message here
              warn(
                !isString(actionObject.delay) ||
                  typeof sendAction.delay === 'number',
                // tslint:disable-next-line:max-line-length
                `No delay reference for delay expression '${actionObject.delay}' was found on machine '${this.machine.id}'`
              );
            }

            return sendAction;
          case actionTypes.log:
            return resolveLog(
              actionObject as LogAction<TContext, TEvent>,
              updatedContext,
              _event
            );
          case actionTypes.pure:
            return (
              (actionObject as PureAction<TContext, TEvent>).get(
                updatedContext,
                _event.data
              ) || []
            );
          default:
            return toActionObject(actionObject, this.options.actions);
        }
      })
    );

    const [raisedEvents, nonRaisedActions] = partition(
      resolvedActions,
      (
        action
      ): action is
        | RaiseActionObject<TEvent>
        | SendActionObject<TContext, TEvent> =>
        action.type === actionTypes.raise ||
        (action.type === actionTypes.send &&
          (action as SendActionObject<TContext, TEvent>).to ===
            SpecialTargets.Internal)
    );

    let children = currentState ? currentState.children : [];
    for (const action of resolvedActions) {
      if (action.type === actionTypes.start) {
        children.push(createInvocableActor((action as any).actor));
      } else if (action.type === actionTypes.stop) {
        children = children.filter(childActor => {
          return (
            childActor.id !==
            (action as ActivityActionObject<TContext, TEvent>).actor.id
          );
        });
      }
    }

    const resolvedConfiguration = resolvedStateValue
      ? stateTransition.configuration
      : currentState
      ? currentState.configuration
      : [];

    const meta = resolvedConfiguration.reduce(
      (acc, stateNode) => {
        if (stateNode.meta !== undefined) {
          acc[stateNode.id] = stateNode.meta;
        }
        return acc;
      },
      {} as Record<string, string>
    );

    const isDone = isInFinalState(resolvedConfiguration, this);

    const nextState = new State<TContext, TEvent, TStateSchema, TTypestate>({
      value: resolvedStateValue || currentState!.value,
      context: updatedContext,
      _event,
      // Persist _sessionid between states
      _sessionid: currentState ? currentState._sessionid : null,
      historyValue: resolvedStateValue
        ? historyValue
          ? updateHistoryValue(historyValue, resolvedStateValue)
          : undefined
        : currentState
        ? currentState.historyValue
        : undefined,
      history:
        !resolvedStateValue || stateTransition.source
          ? currentState
          : undefined,
      actions: resolvedStateValue ? nonRaisedActions : [],
      meta: resolvedStateValue
        ? meta
        : currentState
        ? currentState.meta
        : undefined,
      events: [],
      configuration: resolvedConfiguration,
      transitions: stateTransition.transitions,
      children,
      done: isDone
    });

    nextState.changed =
      _event.name === actionTypes.update || !!assignActions.length;

    // Dispose of penultimate histories to prevent memory leaks
    const { history } = nextState;
    if (history) {
      delete history.history;
    }

    if (!resolvedStateValue) {
      return nextState;
    }

    let maybeNextState = nextState;

    if (!isDone) {
      const isTransient =
        this._transient ||
        configuration.some(stateNode => stateNode._transient);

      if (isTransient) {
        maybeNextState = this.resolveRaisedTransition(
          maybeNextState,
          {
            type: actionTypes.nullEvent
          },
          _event
        );
      }

      while (raisedEvents.length) {
        const raisedEvent = raisedEvents.shift()!;
        maybeNextState = this.resolveRaisedTransition(
          maybeNextState,
          raisedEvent._event,
          _event
        );
      }
    }

    // Detect if state changed
    const changed =
      maybeNextState.changed ||
      (history
        ? !!maybeNextState.actions.length ||
          !!assignActions.length ||
          typeof history.value !== typeof maybeNextState.value ||
          !stateValuesEqual(maybeNextState.value, history.value)
        : undefined);

    maybeNextState.changed = changed;

    // TODO: remove children if they are stopped
    maybeNextState.children = children;

    // Preserve original history after raised events
    maybeNextState.historyValue = nextState.historyValue;
    maybeNextState.history = history;

    return maybeNextState;
  }

  /**
   * Returns the child state node from its relative `stateKey`, or throws.
   */
  public getStateNode(stateKey: string): StateNode<TContext, any, TEvent> {
    if (isStateId(stateKey)) {
      return this.machine.getStateNodeById(stateKey);
    }

    if (!this.states) {
      throw new Error(
        `Unable to retrieve child state '${stateKey}' from '${this.id}'; no child states exist.`
      );
    }

    const result = this.states[stateKey];
    if (!result) {
      throw new Error(
        `Child state '${stateKey}' does not exist on '${this.id}'`
      );
    }

    return result;
  }

  /**
   * Returns the state node with the given `stateId`, or throws.
   *
   * @param stateId The state ID. The prefix "#" is removed.
   */
  public getStateNodeById(stateId: string): StateNode<TContext, any, TEvent> {
    const resolvedStateId = isStateId(stateId)
      ? stateId.slice(STATE_IDENTIFIER.length)
      : stateId;

    if (resolvedStateId === this.id) {
      return this;
    }

    const stateNode = this.machine.idMap[resolvedStateId];

    if (!stateNode) {
      throw new Error(
        `Child state node '#${resolvedStateId}' does not exist on machine '${this.id}'`
      );
    }

    return stateNode;
  }

  /**
   * Returns the relative state node from the given `statePath`, or throws.
   *
   * @param statePath The string or string array relative path to the state node.
   */
  public getStateNodeByPath(
    statePath: string | string[]
  ): StateNode<TContext, any, TEvent> {
    if (typeof statePath === 'string' && isStateId(statePath)) {
      try {
        return this.getStateNodeById(statePath.slice(1));
      } catch (e) {
        // try individual paths
        // throw e;
      }
    }

    const arrayStatePath = toStatePath(statePath, this.delimiter).slice();
    let currentStateNode: StateNode<TContext, any, TEvent> = this;
    while (arrayStatePath.length) {
      const key = arrayStatePath.shift()!;

      if (!key.length) {
        break;
      }

      currentStateNode = currentStateNode.getStateNode(key);
    }

    return currentStateNode;
  }

  /**
   * Resolves a partial state value with its full representation in this machine.
   *
   * @param stateValue The partial state value to resolve.
   */
  public resolve(stateValue: StateValue): StateValue {
    if (!stateValue) {
      return this.initialStateValue || EMPTY_OBJECT; // TODO: type-specific properties
    }

    switch (this.type) {
      case 'parallel':
        return mapValues(
          this.initialStateValue as Record<string, StateValue>,
          (subStateValue, subStateKey) => {
            return subStateValue
              ? this.getStateNode(subStateKey).resolve(
                  stateValue[subStateKey] || subStateValue
                )
              : EMPTY_OBJECT;
          }
        );

      case 'compound':
        if (isString(stateValue)) {
          const subStateNode = this.getStateNode(stateValue);

          if (
            subStateNode.type === 'parallel' ||
            subStateNode.type === 'compound'
          ) {
            return { [stateValue]: subStateNode.initialStateValue! };
          }

          return stateValue;
        }
        if (!keys(stateValue).length) {
          return this.initialStateValue || {};
        }

        return mapValues(stateValue, (subStateValue, subStateKey) => {
          return subStateValue
            ? this.getStateNode(subStateKey).resolve(subStateValue)
            : EMPTY_OBJECT;
        });

      default:
        return stateValue || EMPTY_OBJECT;
    }
  }

  private get initialStateValue(): StateValue | undefined {
    if (this.__cache.initialStateValue) {
      return this.__cache.initialStateValue;
    }

    let initialStateValue: StateValue | undefined;

    if (this.type === 'parallel') {
      initialStateValue = mapFilterValues(
        this.states as Record<string, StateNode<TContext, any, TEvent>>,
        state => state.initialStateValue || EMPTY_OBJECT,
        stateNode => !(stateNode.type === 'history')
      );
    } else if (this.initial !== undefined) {
      if (!this.states[this.initial]) {
        throw new Error(
          `Initial state '${this.initial}' not found on '${this.key}'`
        );
      }

      initialStateValue = (isLeafNode(this.states[this.initial])
        ? this.initial
        : {
            [this.initial]: this.states[this.initial].initialStateValue
          }) as StateValue;
    }

    this.__cache.initialStateValue = initialStateValue;

    return this.__cache.initialStateValue;
  }

  public getInitialState(
    stateValue: StateValue,
    context?: TContext
  ): State<TContext, TEvent, TStateSchema, TTypestate> {
    const configuration = this.getStateNodes(stateValue);

    return this.resolveTransition(
      {
        configuration,
        entrySet: configuration,
        exitSet: [],
        transitions: [],
        source: undefined,
        actions: []
      },
      undefined,
      undefined,
      context
    );
  }

  /**
   * The initial State instance, which includes all actions to be executed from
   * entering the initial state.
   */
  public get initialState(): State<TContext, TEvent, TStateSchema, TTypestate> {
    this._init();
    const { initialStateValue } = this;

    if (!initialStateValue) {
      throw new Error(
        `Cannot retrieve initial state from simple state '${this.id}'.`
      );
    }

    return this.getInitialState(initialStateValue);
  }

  /**
   * The target state value of the history state node, if it exists. This represents the
   * default state value to transition to if no history value exists yet.
   */
  public get target(): StateValue | undefined {
    let target;
    if (this.type === 'history') {
      const historyConfig = this.config as HistoryStateNodeConfig<
        TContext,
        TEvent
      >;
      if (isString(historyConfig.target)) {
        target = isStateId(historyConfig.target)
          ? pathToStateValue(
              this.machine
                .getStateNodeById(historyConfig.target)
                .path.slice(this.path.length - 1)
            )
          : historyConfig.target;
      } else {
        target = historyConfig.target;
      }
    }

    return target;
  }

  /**
   * Returns the leaf nodes from a state path relative to this state node.
   *
   * @param relativeStateId The relative state path to retrieve the state nodes
   * @param history The previous state to retrieve history
   * @param resolve Whether state nodes should resolve to initial child state nodes
   */
  public getRelativeStateNodes(
    relativeStateId: StateNode<TContext, any, TEvent>,
    historyValue?: HistoryValue,
    resolve: boolean = true
  ): Array<StateNode<TContext, any, TEvent>> {
    return resolve
      ? relativeStateId.type === 'history'
        ? relativeStateId.resolveHistory(historyValue)
        : relativeStateId.initialStateNodes
      : [relativeStateId];
  }
  public get initialStateNodes(): Array<StateNode<TContext, any, TEvent>> {
    if (isLeafNode(this)) {
      return [this];
    }

    // Case when state node is compound but no initial state is defined
    if (this.type === 'compound' && !this.initial) {
      if (!IS_PRODUCTION) {
        warn(false, `Compound state node '${this.id}' has no initial state.`);
      }
      return [this];
    }

    const initialStateNodePaths = toStatePaths(this.initialStateValue!);
    return flatten(
      initialStateNodePaths.map(initialPath =>
        this.getFromRelativePath(initialPath)
      )
    );
  }
  /**
   * Retrieves state nodes from a relative path to this state node.
   *
   * @param relativePath The relative path from this state node
   * @param historyValue
   */
  public getFromRelativePath(
    relativePath: string[]
  ): Array<StateNode<TContext, any, TEvent>> {
    if (!relativePath.length) {
      return [this];
    }

    const [stateKey, ...childStatePath] = relativePath;

    if (!this.states) {
      throw new Error(
        `Cannot retrieve subPath '${stateKey}' from node with no states`
      );
    }

    const childStateNode = this.getStateNode(stateKey);

    if (childStateNode.type === 'history') {
      return childStateNode.resolveHistory();
    }

    if (!this.states[stateKey]) {
      throw new Error(
        `Child state '${stateKey}' does not exist on '${this.id}'`
      );
    }

    return this.states[stateKey].getFromRelativePath(childStatePath);
  }

  private historyValue(
    relativeStateValue?: StateValue | undefined
  ): HistoryValue | undefined {
    if (!keys(this.states).length) {
      return undefined;
    }

    return {
      current: relativeStateValue || this.initialStateValue,
      states: mapFilterValues<
        StateNode<TContext, any, TEvent>,
        HistoryValue | undefined
      >(
        this.states,
        (stateNode, key) => {
          if (!relativeStateValue) {
            return stateNode.historyValue();
          }

          const subStateValue = isString(relativeStateValue)
            ? undefined
            : relativeStateValue[key];

          return stateNode.historyValue(
            subStateValue || stateNode.initialStateValue
          );
        },
        stateNode => !stateNode.history
      )
    };
  }
  /**
   * Resolves to the historical value(s) of the parent state node,
   * represented by state nodes.
   *
   * @param historyValue
   */
  private resolveHistory(
    historyValue?: HistoryValue
  ): Array<StateNode<TContext, any, TEvent>> {
    if (this.type !== 'history') {
      return [this];
    }

    const parent = this.parent!;

    if (!historyValue) {
      const historyTarget = this.target;
      return historyTarget
        ? flatten(
            toStatePaths(historyTarget).map(relativeChildPath =>
              parent.getFromRelativePath(relativeChildPath)
            )
          )
        : parent.initialStateNodes;
    }

    const subHistoryValue = nestedPath<HistoryValue>(parent.path, 'states')(
      historyValue
    ).current;

    if (isString(subHistoryValue)) {
      return [parent.getStateNode(subHistoryValue)];
    }

    return flatten(
      toStatePaths(subHistoryValue!).map(subStatePath => {
        return this.history === 'deep'
          ? parent.getFromRelativePath(subStatePath)
          : [parent.states[subStatePath[0]]];
      })
    );
  }

  /**
   * All the state node IDs of this state node and its descendant state nodes.
   */
  public get stateIds(): string[] {
    const childStateIds = flatten(
      keys(this.states).map(stateKey => {
        return this.states[stateKey].stateIds;
      })
    );
    return [this.id].concat(childStateIds);
  }

  /**
   * All the event types accepted by this state node and its descendants.
   */
  public get events(): Array<TEvent['type']> {
    if (this.__cache.events) {
      return this.__cache.events;
    }
    const { states } = this;
    const events = new Set(this.ownEvents);

    if (states) {
      for (const stateId of keys(states)) {
        const state = states[stateId];
        if (state.states) {
          for (const event of state.events) {
            events.add(`${event}`);
          }
        }
      }
    }

    return (this.__cache.events = Array.from(events));
  }

  /**
   * All the events that have transitions directly from this state node.
   *
   * Excludes any inert events.
   */
  public get ownEvents(): Array<TEvent['type']> {
    const events = new Set(
      this.transitions
        .filter(transition => {
          return !(
            !transition.target &&
            !transition.actions.length &&
            transition.internal
          );
        })
        .map(transition => transition.eventType)
    );

    return Array.from(events);
  }
  private resolveTarget(
    _target: Array<string | StateNode<TContext, any, TEvent>> | undefined
  ): Array<StateNode<TContext, any, TEvent>> | undefined {
    if (_target === undefined) {
      // an undefined target signals that the state node should not transition from that state when receiving that event
      return undefined;
    }

    return _target.map(target => {
      if (!isString(target)) {
        return target;
      }

      const isInternalTarget = target[0] === this.delimiter;

      // If internal target is defined on machine,
      // do not include machine key on target
      if (isInternalTarget && !this.parent) {
        return this.getStateNodeByPath(target.slice(1));
      }

      const resolvedTarget = isInternalTarget ? this.key + target : target;

      if (this.parent) {
        try {
          const targetStateNode = this.parent.getStateNodeByPath(
            resolvedTarget
          );
          return targetStateNode;
        } catch (err) {
          throw new Error(
            `Invalid transition definition for state node '${this.id}':\n${err.message}`
          );
        }
      } else {
        return this.getStateNodeByPath(resolvedTarget);
      }
    });
  }

  private formatTransition(
    transitionConfig: TransitionConfig<TContext, TEvent> & {
      event: TEvent['type'] | NullEvent['type'] | '*';
    }
  ): TransitionDefinition<TContext, TEvent> {
    const normalizedTarget = normalizeTarget(transitionConfig.target);
    const internal =
      'internal' in transitionConfig
        ? transitionConfig.internal
        : normalizedTarget
        ? normalizedTarget.some(
            _target => isString(_target) && _target[0] === this.delimiter
          )
        : true;
    const { guards } = this.machine.options;

    const target = this.resolveTarget(normalizedTarget);

    return {
      ...transitionConfig,
      actions: toActionObjects(toArray(transitionConfig.actions)),
      cond: toGuard(transitionConfig.cond, guards),
      target,
      source: this,
      internal,
      eventType: transitionConfig.event
    };
  }
  private formatTransitions(): Array<TransitionDefinition<TContext, TEvent>> {
    let onConfig: Array<
      TransitionConfig<TContext, EventObject> & {
        event: string;
      }
    >;

    if (!this.config.on) {
      onConfig = [];
    } else if (Array.isArray(this.config.on)) {
      onConfig = this.config.on;
    } else {
      const {
        [WILDCARD]: wildcardConfigs = [],
        ...strictOnConfigs
      } = this.config.on;

      onConfig = flatten(
        keys(strictOnConfigs)
          .map(key => {
            const arrayified = toTransitionConfigArray<TContext, EventObject>(
              key,
              strictOnConfigs![key as string]
            );
            if (!IS_PRODUCTION) {
              validateArrayifiedTransitions(this, key, arrayified);
            }
            return arrayified;
          })
          .concat(
            toTransitionConfigArray(WILDCARD, wildcardConfigs as SingleOrArray<
              TransitionConfig<TContext, EventObject> & {
                event: '*';
              }
            >)
          )
      );
    }

    const doneConfig = this.config.onDone
      ? toTransitionConfigArray(String(done(this.id)), this.config.onDone)
      : [];

    const invokeConfig = flatten(
      this.invoke.map(invokeDef => {
        const settleTransitions: any[] = [];
        if (invokeDef.onDone) {
          settleTransitions.push(
            ...toTransitionConfigArray(
              String(doneInvoke(invokeDef.id)),
              invokeDef.onDone
            )
          );
        }
        if (invokeDef.onError) {
          settleTransitions.push(
            ...toTransitionConfigArray(
              String(error(invokeDef.id)),
              invokeDef.onError
            )
          );
        }
        return settleTransitions;
      })
    );

    const delayedTransitions = this.after;

    const formattedTransitions = flatten(
      [...doneConfig, ...invokeConfig, ...onConfig].map(
        (
          transitionConfig: TransitionConfig<TContext, TEvent> & {
            event: TEvent['type'] | NullEvent['type'] | '*';
          }
        ) =>
          toArray(transitionConfig).map(transition =>
            this.formatTransition(transition)
          )
      )
    );

    for (const delayedTransition of delayedTransitions) {
      formattedTransitions.push(delayedTransition as any);
    }

    return formattedTransitions;
  }
}

export { StateNode };<|MERGE_RESOLUTION|>--- conflicted
+++ resolved
@@ -1023,14 +1023,8 @@
    */
   public transition(
     state: StateValue | State<TContext, TEvent> = this.initialState,
-<<<<<<< HEAD
     event: Event<TEvent> | SCXML.Event<TEvent>
-  ): State<TContext, TEvent, TStateSchema, TState> {
-=======
-    event: Event<TEvent> | SCXML.Event<TEvent>,
-    context?: TContext
   ): State<TContext, TEvent, TStateSchema, TTypestate> {
->>>>>>> 126df9e1
     const _event = toSCXMLEvent(event);
     let currentState: State<TContext, TEvent>;
 
