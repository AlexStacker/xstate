{
  "name": "@xstate/svelte",
  "version": "0.2.1",
  "description": "XState tools for Svelte",
  "keywords": [
    "state",
    "machine",
    "statechart",
    "scxml",
    "state",
    "graph",
    "svelte",
    "store"
  ],
  "author": "David Khourshid <davidkpiano@gmail.com>",
  "homepage": "https://github.com/statelyai/xstate/tree/main/packages/xstate-svelte#readme",
  "license": "MIT",
  "main": "dist/xstate-svelte.cjs.js",
  "module": "dist/xstate-svelte.esm.js",
  "sideEffects": false,
  "files": [
    "dist",
    "fsm"
  ],
  "repository": {
    "type": "git",
    "url": "git+ssh://git@github.com/statelyai/xstate.git"
  },
<<<<<<< HEAD
  "scripts": {},
=======
  "scripts": {
    "clean": "rm -rf dist lib tsconfig.tsbuildinfo",
    "build": "tsc",
    "test": "jest",
    "prepare": "npm run build",
    "svelte-check": "svelte-check"
  },
>>>>>>> e58857fb
  "bugs": {
    "url": "https://github.com/statelyai/xstate/issues"
  },
  "peerDependencies": {
    "@xstate/fsm": "^1.6.5",
    "svelte": "^3.24.1",
    "xstate": "^4.30.2"
  },
  "peerDependenciesMeta": {
    "@xstate/fsm": {
      "optional": true
    },
    "xstate": {
      "optional": true
    }
  },
  "devDependencies": {
    "@testing-library/svelte": "^3.0.0",
    "@tsconfig/svelte": "^1.0.8",
    "@types/jest": "^24.0.23",
    "@xstate/fsm": "*",
    "svelte": "^3.24.1",
    "svelte-check": "^2.4.5",
    "svelte-jester": "^1.1.2",
    "svelte-preprocess": "^4.0.10",
    "typescript": "^4.5.2",
    "xstate": "*"
  },
  "preconstruct": {
    "entrypoints": [
      "./index.ts",
      "./fsm.ts"
    ]
  }
}<|MERGE_RESOLUTION|>--- conflicted
+++ resolved
@@ -26,17 +26,9 @@
     "type": "git",
     "url": "git+ssh://git@github.com/statelyai/xstate.git"
   },
-<<<<<<< HEAD
-  "scripts": {},
-=======
   "scripts": {
-    "clean": "rm -rf dist lib tsconfig.tsbuildinfo",
-    "build": "tsc",
-    "test": "jest",
-    "prepare": "npm run build",
     "svelte-check": "svelte-check"
   },
->>>>>>> e58857fb
   "bugs": {
     "url": "https://github.com/statelyai/xstate/issues"
   },
