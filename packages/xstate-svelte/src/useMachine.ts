--- conflicted
+++ resolved
@@ -1,11 +1,11 @@
 import { readable } from 'svelte/store';
 import {
+  EventObject,
   interpret,
-  EventObject,
-  StateMachine,
   InterpreterOptions,
-  MachineImplementations,
-  StateConfig
+  MachineImplementationsSimplified,
+  StateConfig,
+  StateMachine
 } from 'xstate';
 
 interface UseMachineOptions<
@@ -27,7 +27,7 @@
   machine: StateMachine<TContext, TEvent>,
   options: Partial<InterpreterOptions> &
     Partial<UseMachineOptions<TContext, TEvent>> &
-    Partial<MachineImplementations<TContext, TEvent>> = {}
+    Partial<MachineImplementationsSimplified<TContext, TEvent>> = {}
 ) {
   const {
     context,
@@ -47,17 +47,10 @@
     delays
   };
 
-<<<<<<< HEAD
-  const resolvedMachine = machine.provide(machineConfig);
-=======
-  const resolvedMachine = machine.withConfig(machineConfig as any, () => ({
-    ...machine.context,
-    ...context
-  }));
->>>>>>> e58857fb
+  const resolvedMachine = machine.provide(machineConfig as any);
 
   const service = interpret(resolvedMachine, interpreterOptions).start(
-    rehydratedState ? machine.createState(rehydratedState) : undefined
+    rehydratedState ? (machine.createState(rehydratedState) as any) : undefined
   );
 
   const state = readable(service.state, (set) => {
