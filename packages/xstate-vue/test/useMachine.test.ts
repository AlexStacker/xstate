--- conflicted
+++ resolved
@@ -53,13 +53,7 @@
     const { getByText, getByTestId } = render(UseMachine as any, {
       props: { persistedState: persistedFetchState }
     });
-<<<<<<< HEAD
-
-    await waitForElement(() => getByText(/Success/));
-
-=======
     await waitFor(() => getByText(/Success/));
->>>>>>> 6002e892
     const dataEl = getByTestId('data');
 
     expect(dataEl.textContent).toBe('persisted data');
