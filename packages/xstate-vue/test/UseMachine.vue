<template>
  <div>
    Hallo
    <button v-if="state.matches('idle')" @click="send('FETCH')">Fetch</button>
    <div v-else-if="state.matches('loading')">Loading...</div>
    <div v-else-if="state.matches('success')">
      Success! Data:
      <div data-testid="data">{{ state.context.data }}</div>
    </div>
  </div>
</template>

<script lang="ts">
import { PropType } from 'vue';
import { useMachine } from '../src';
import { Machine, assign, State } from 'xstate';
<<<<<<< HEAD
import { invokePromise } from 'xstate/invoke';
=======
import { watch } from 'vue';
>>>>>>> 6002e892

const context = {
  data: undefined
};
const fetchMachine = Machine<typeof context, any>({
  id: 'fetch',
  initial: 'idle',
  context,
  states: {
    idle: {
      on: { FETCH: 'loading' }
    },
    loading: {
      invoke: {
        id: 'fetchData',
        src: 'fetchData',
        onDone: {
          target: 'success',
          actions: assign({
            data: (_, e) => e.data
          }),
          cond: (_, e) => e.data.length
        }
      }
    },
    success: {
      type: 'final'
    }
  }
});

export default {
  props: {
    persistedState: {
      type: Object as PropType<State<any>>
    }
  },
  setup({ persistedState }) {
    const onFetch = () =>
      new Promise((res) => setTimeout(() => res('some data'), 50));

    const { state, send, service } = useMachine(fetchMachine, {
      behaviors: {
        fetchData: invokePromise(onFetch)
      },
      state: persistedState
    });
    return { state, send, service };
  }
};
</script><|MERGE_RESOLUTION|>--- conflicted
+++ resolved
@@ -14,11 +14,7 @@
 import { PropType } from 'vue';
 import { useMachine } from '../src';
 import { Machine, assign, State } from 'xstate';
-<<<<<<< HEAD
 import { invokePromise } from 'xstate/invoke';
-=======
-import { watch } from 'vue';
->>>>>>> 6002e892
 
 const context = {
   data: undefined
@@ -40,7 +36,7 @@
           actions: assign({
             data: (_, e) => e.data
           }),
-          cond: (_, e) => e.data.length
+          guard: (_, e) => e.data.length
         }
       }
     },
