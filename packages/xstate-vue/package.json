{
  "name": "@xstate/vue",
  "version": "1.0.0",
  "description": "XState tools for Vue",
  "keywords": [
    "state",
    "machine",
    "statechart",
    "scxml",
    "state",
    "graph",
    "vue",
    "composable"
  ],
  "author": "David Khourshid <davidkpiano@gmail.com>",
  "homepage": "https://github.com/statelyai/xstate/tree/main/packages/xstate-vue#readme",
  "license": "MIT",
  "main": "dist/xstate-vue.cjs.js",
  "module": "dist/xstate-vue.esm.js",
  "sideEffects": false,
  "files": [
    "dist",
    "fsm"
  ],
  "repository": {
    "type": "git",
    "url": "git+ssh://git@github.com/statelyai/xstate.git"
  },
  "scripts": {},
  "bugs": {
    "url": "https://github.com/statelyai/xstate/issues"
  },
  "peerDependencies": {
    "@xstate/fsm": "^1.6.5",
    "vue": "^3.0.0",
    "xstate": "^4.30.5"
  },
  "peerDependenciesMeta": {
    "@xstate/fsm": {
      "optional": true
    },
    "xstate": {
      "optional": true
    }
  },
  "devDependencies": {
    "@testing-library/jest-dom": "^5.11.9",
    "@testing-library/vue": "^6.4.0",
    "@vue/compiler-sfc": "^3.0.11",
    "@xstate/fsm": "*",
<<<<<<< HEAD
    "vue": "^3.0.11",
=======
    "babel-core": "^6.26.3",
    "jest": "^26.6.3",
    "lerna-alias": "3.0.3-0",
    "rollup": "^2.69.0",
    "rollup-plugin-terser": "^5.1.2",
    "rollup-plugin-typescript2": "^0.30.0",
    "ts-jest": "^26.5.6",
    "typescript": "^4.5.2",
    "vue": "^3.0.7",
    "vue-jest": "5.0.0-alpha.7",
>>>>>>> c66b55e5
    "xstate": "*"
  },
  "preconstruct": {
    "entrypoints": [
      "./index.ts",
      "./fsm.ts"
    ]
  }
}<|MERGE_RESOLUTION|>--- conflicted
+++ resolved
@@ -48,20 +48,7 @@
     "@testing-library/vue": "^6.4.0",
     "@vue/compiler-sfc": "^3.0.11",
     "@xstate/fsm": "*",
-<<<<<<< HEAD
     "vue": "^3.0.11",
-=======
-    "babel-core": "^6.26.3",
-    "jest": "^26.6.3",
-    "lerna-alias": "3.0.3-0",
-    "rollup": "^2.69.0",
-    "rollup-plugin-terser": "^5.1.2",
-    "rollup-plugin-typescript2": "^0.30.0",
-    "ts-jest": "^26.5.6",
-    "typescript": "^4.5.2",
-    "vue": "^3.0.7",
-    "vue-jest": "5.0.0-alpha.7",
->>>>>>> c66b55e5
     "xstate": "*"
   },
   "preconstruct": {
