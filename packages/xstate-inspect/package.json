{
  "name": "@xstate/inspect",
  "version": "0.5.2",
  "description": "XState inspection utilities",
  "keywords": [
    "state",
    "machine",
    "statechart",
    "scxml",
    "state machine",
    "visualizer",
    "viz"
  ],
  "author": "David Khourshid <davidkpiano@gmail.com>",
  "homepage": "https://github.com/davidkpiano/xstate/tree/main/packages/xstate-inspect#readme",
  "license": "MIT",
  "main": "dist/xstate-inspect.cjs.js",
  "module": "dist/xstate-inspect.esm.js",
  "sideEffects": false,
  "files": [
    "dist"
  ],
  "repository": {
    "type": "git",
    "url": "git+ssh://git@github.com/davidkpiano/xstate.git"
  },
  "scripts": {},
  "bugs": {
    "url": "https://github.com/davidkpiano/xstate/issues"
  },
  "devDependencies": {
<<<<<<< HEAD
    "@types/ws": "^7.2.6",
=======
    "@types/ws": "^8.2.2",
    "rollup": "^2.35.1",
    "rollup-plugin-typescript2": "^0.30.0",
>>>>>>> 49993953
    "typescript": "^4.5.2",
    "ws": "^8.4.0",
    "xstate": "*"
  },
  "peerDependencies": {
<<<<<<< HEAD
    "ws": "^7.3.1",
    "xstate": "^4.11.0"
=======
    "@types/ws": "^8.0.0",
    "ws": "^8.0.0"
  },
  "peerDependenciesMeta": {
    "@types/ws": {
      "optional": true
    }
>>>>>>> 49993953
  },
  "dependencies": {
    "fast-safe-stringify": "^2.0.7"
  }
}<|MERGE_RESOLUTION|>--- conflicted
+++ resolved
@@ -29,22 +29,12 @@
     "url": "https://github.com/davidkpiano/xstate/issues"
   },
   "devDependencies": {
-<<<<<<< HEAD
-    "@types/ws": "^7.2.6",
-=======
     "@types/ws": "^8.2.2",
-    "rollup": "^2.35.1",
-    "rollup-plugin-typescript2": "^0.30.0",
->>>>>>> 49993953
     "typescript": "^4.5.2",
     "ws": "^8.4.0",
     "xstate": "*"
   },
   "peerDependencies": {
-<<<<<<< HEAD
-    "ws": "^7.3.1",
-    "xstate": "^4.11.0"
-=======
     "@types/ws": "^8.0.0",
     "ws": "^8.0.0"
   },
@@ -52,7 +42,6 @@
     "@types/ws": {
       "optional": true
     }
->>>>>>> 49993953
   },
   "dependencies": {
     "fast-safe-stringify": "^2.0.7"
