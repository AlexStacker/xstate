--- conflicted
+++ resolved
@@ -4,11 +4,7 @@
 import { ActorRef } from './types';
 
 export function fromService<TContext, TEvent extends EventObject>(
-<<<<<<< HEAD
   service: Interpreter<TContext, TEvent, any>
-=======
-  service: Interpreter<TContext, any, TEvent>
->>>>>>> 4c3a274a
 ): ActorRef<TEvent, State<TContext, TEvent>> {
   const { machine } = service;
   return {
