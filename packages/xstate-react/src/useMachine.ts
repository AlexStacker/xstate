import { useCallback, useState } from 'react';
import {
  ActionFunction,
  AnyStateMachine,
  AreAllImplementationsAssumedToBeProvided,
  EventObject,
<<<<<<< HEAD
  StateMachine,
  State,
  InterpreterOptions,
  MachineImplementations,
  StateConfig,
  ActionFunction,
  InterpreterOf,
  MachineContext
} from 'xstate';
import {
  MaybeLazy,
  ReactActionFunction,
  ReactActionObject,
  ReactEffectType
} from './types';
=======
  InternalMachineOptions,
  InterpreterFrom,
  InterpreterOptions,
  State,
  StateConfig,
  StateFrom
} from 'xstate';
import { MaybeLazy, Prop, ReactActionFunction, ReactEffectType } from './types';
>>>>>>> e58857fb
import { useInterpret } from './useInterpret';

function createReactAction<
  TContext extends MachineContext,
  TEvent extends EventObject
>(
  exec: ActionFunction<TContext, TEvent> | undefined,
  tag: ReactEffectType
): ReactActionObject<TContext, TEvent> {
  const reactExec: ReactActionFunction<TContext, TEvent> = (...args) => {
    // don't execute; just return
    return () => {
      return exec?.(...args);
    };
  };
  return {
    type: 'xstate/react.action',
    params: { __effect: tag, exec: reactExec }
  };
}

export function asEffect<
  TContext extends MachineContext,
  TEvent extends EventObject
>(exec: ActionFunction<TContext, TEvent>): ReactActionObject<TContext, TEvent> {
  return createReactAction(exec, ReactEffectType.Effect);
}

export function asLayoutEffect<
  TContext extends MachineContext,
  TEvent extends EventObject
>(exec: ActionFunction<TContext, TEvent>): ReactActionObject<TContext, TEvent> {
  return createReactAction(exec, ReactEffectType.LayoutEffect);
}

export interface UseMachineOptions<
  TContext extends MachineContext,
  TEvent extends EventObject
> {
  /**
   * If provided, will be merged with machine's `context`.
   */
  context?: Partial<TContext>;
  /**
   * The state to rehydrate the machine to. The machine will
   * start at this state instead of its `initialState`.
   */
  state?: StateConfig<TContext, TEvent>;
}

<<<<<<< HEAD
export function useMachine<
  TContext extends MachineContext,
  TEvent extends EventObject
>(
  getMachine: MaybeLazy<StateMachine<TContext, TEvent>>,
  options: Partial<InterpreterOptions> &
    Partial<UseMachineOptions<TContext, TEvent>> &
    Partial<MachineImplementations<TContext, TEvent>> = {}
): [
  State<TContext, TEvent>,
  InterpreterOf<StateMachine<TContext, TEvent>>['send'],
  InterpreterOf<StateMachine<TContext, TEvent>>
] {
  const listener = useCallback((nextState: State<TContext, TEvent>) => {
=======
type RestParams<
  TMachine extends AnyStateMachine
> = AreAllImplementationsAssumedToBeProvided<
  TMachine['__TResolvedTypesMeta']
> extends false
  ? [
      options: InterpreterOptions &
        UseMachineOptions<TMachine['__TContext'], TMachine['__TEvent']> &
        InternalMachineOptions<
          TMachine['__TContext'],
          TMachine['__TEvent'],
          TMachine['__TResolvedTypesMeta'],
          true
        >
    ]
  : [
      options?: InterpreterOptions &
        UseMachineOptions<TMachine['__TContext'], TMachine['__TEvent']> &
        InternalMachineOptions<
          TMachine['__TContext'],
          TMachine['__TEvent'],
          TMachine['__TResolvedTypesMeta']
        >
    ];

type UseMachineReturn<
  TMachine extends AnyStateMachine,
  TInterpreter = InterpreterFrom<TMachine>
> = [StateFrom<TMachine>, Prop<TInterpreter, 'send'>, TInterpreter];

export function useMachine<TMachine extends AnyStateMachine>(
  getMachine: MaybeLazy<TMachine>,
  ...[options = {}]: RestParams<TMachine>
): UseMachineReturn<TMachine> {
  const listener = useCallback((nextState: StateFrom<TMachine>) => {
>>>>>>> e58857fb
    // Only change the current state if:
    // - the incoming state is the "live" initial state (since it might have new actors)
    // - OR the incoming state actually changed.
    //
    // The "live" initial state will have .changed === undefined.
    const initialStateChanged =
      nextState.changed === undefined && Object.keys(nextState.children).length;

    if (nextState.changed || initialStateChanged) {
      setState(nextState);
    }
  }, []);

  const service = useInterpret(getMachine as any, options as any, listener);

  const [state, setState] = useState(() => {
    const { initialState } = service.machine;
    return (options.state
<<<<<<< HEAD
      ? State.create(options.state)
      : initialState) as State<TContext, TEvent>;
=======
      ? State.create(options.state as any)
      : initialState) as StateFrom<TMachine>;
>>>>>>> e58857fb
  });

  return [state, service.send, service] as any;
}<|MERGE_RESOLUTION|>--- conflicted
+++ resolved
@@ -4,32 +4,21 @@
   AnyStateMachine,
   AreAllImplementationsAssumedToBeProvided,
   EventObject,
-<<<<<<< HEAD
-  StateMachine,
+  InternalMachineImplementations,
+  InterpreterFrom,
+  InterpreterOptions,
+  MachineContext,
   State,
-  InterpreterOptions,
-  MachineImplementations,
   StateConfig,
-  ActionFunction,
-  InterpreterOf,
-  MachineContext
+  StateFrom
 } from 'xstate';
 import {
   MaybeLazy,
+  Prop,
   ReactActionFunction,
   ReactActionObject,
   ReactEffectType
 } from './types';
-=======
-  InternalMachineOptions,
-  InterpreterFrom,
-  InterpreterOptions,
-  State,
-  StateConfig,
-  StateFrom
-} from 'xstate';
-import { MaybeLazy, Prop, ReactActionFunction, ReactEffectType } from './types';
->>>>>>> e58857fb
 import { useInterpret } from './useInterpret';
 
 function createReactAction<
@@ -80,22 +69,6 @@
   state?: StateConfig<TContext, TEvent>;
 }
 
-<<<<<<< HEAD
-export function useMachine<
-  TContext extends MachineContext,
-  TEvent extends EventObject
->(
-  getMachine: MaybeLazy<StateMachine<TContext, TEvent>>,
-  options: Partial<InterpreterOptions> &
-    Partial<UseMachineOptions<TContext, TEvent>> &
-    Partial<MachineImplementations<TContext, TEvent>> = {}
-): [
-  State<TContext, TEvent>,
-  InterpreterOf<StateMachine<TContext, TEvent>>['send'],
-  InterpreterOf<StateMachine<TContext, TEvent>>
-] {
-  const listener = useCallback((nextState: State<TContext, TEvent>) => {
-=======
 type RestParams<
   TMachine extends AnyStateMachine
 > = AreAllImplementationsAssumedToBeProvided<
@@ -104,7 +77,7 @@
   ? [
       options: InterpreterOptions &
         UseMachineOptions<TMachine['__TContext'], TMachine['__TEvent']> &
-        InternalMachineOptions<
+        InternalMachineImplementations<
           TMachine['__TContext'],
           TMachine['__TEvent'],
           TMachine['__TResolvedTypesMeta'],
@@ -114,7 +87,7 @@
   : [
       options?: InterpreterOptions &
         UseMachineOptions<TMachine['__TContext'], TMachine['__TEvent']> &
-        InternalMachineOptions<
+        InternalMachineImplementations<
           TMachine['__TContext'],
           TMachine['__TEvent'],
           TMachine['__TResolvedTypesMeta']
@@ -131,7 +104,6 @@
   ...[options = {}]: RestParams<TMachine>
 ): UseMachineReturn<TMachine> {
   const listener = useCallback((nextState: StateFrom<TMachine>) => {
->>>>>>> e58857fb
     // Only change the current state if:
     // - the incoming state is the "live" initial state (since it might have new actors)
     // - OR the incoming state actually changed.
@@ -150,13 +122,8 @@
   const [state, setState] = useState(() => {
     const { initialState } = service.machine;
     return (options.state
-<<<<<<< HEAD
-      ? State.create(options.state)
-      : initialState) as State<TContext, TEvent>;
-=======
       ? State.create(options.state as any)
       : initialState) as StateFrom<TMachine>;
->>>>>>> e58857fb
   });
 
   return [state, service.send, service] as any;
