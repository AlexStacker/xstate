import { useState } from 'react';
import useIsomorphicLayoutEffect from 'use-isomorphic-layout-effect';
import {
  AnyStateMachine,
  AreAllImplementationsAssumedToBeProvided,
  InternalMachineOptions,
  interpret,
  InterpreterFrom,
  InterpreterOptions,
<<<<<<< HEAD
  MachineImplementations,
  Observer
=======
  Observer,
  State
>>>>>>> e58857fb
} from 'xstate';
import { MachineContext } from '../../core/src';
import { MaybeLazy } from './types';
import useConstant from './useConstant';
import { UseMachineOptions } from './useMachine';
import { useReactEffectActions } from './useReactEffectActions';

// copied from core/src/utils.ts
// it avoids a breaking change between this package and XState which is its peer dep
function toObserver<T>(
  nextHandler: Observer<T> | ((value: T) => void),
  errorHandler?: (error: any) => void,
  completionHandler?: () => void
): Observer<T> {
  if (typeof nextHandler === 'object') {
    return nextHandler;
  }

  const noop = () => void 0;

  return {
    next: nextHandler,
    error: errorHandler || noop,
    complete: completionHandler || noop
  };
}

<<<<<<< HEAD
export function useInterpret<
  TContext extends MachineContext,
  TEvent extends EventObject
>(
  getMachine: MaybeLazy<StateMachine<TContext, TEvent>>,
  options: Partial<InterpreterOptions> &
    Partial<UseMachineOptions<TContext, TEvent>> &
    Partial<MachineImplementations<TContext, TEvent>> = {},
  observerOrListener?:
    | Observer<State<TContext, TEvent>>
    | ((value: State<TContext, TEvent>) => void)
): Interpreter<TContext, TEvent> {
=======
type RestParams<
  TMachine extends AnyStateMachine
> = AreAllImplementationsAssumedToBeProvided<
  TMachine['__TResolvedTypesMeta']
> extends false
  ? [
      options: InterpreterOptions &
        UseMachineOptions<TMachine['__TContext'], TMachine['__TEvent']> &
        InternalMachineOptions<
          TMachine['__TContext'],
          TMachine['__TEvent'],
          TMachine['__TResolvedTypesMeta'],
          true
        >,
      observerOrListener?:
        | Observer<
            State<
              TMachine['__TContext'],
              TMachine['__TEvent'],
              any,
              TMachine['__TTypestate'],
              TMachine['__TResolvedTypesMeta']
            >
          >
        | ((
            value: State<
              TMachine['__TContext'],
              TMachine['__TEvent'],
              any,
              TMachine['__TTypestate'],
              TMachine['__TResolvedTypesMeta']
            >
          ) => void)
    ]
  : [
      options?: InterpreterOptions &
        UseMachineOptions<TMachine['__TContext'], TMachine['__TEvent']> &
        InternalMachineOptions<
          TMachine['__TContext'],
          TMachine['__TEvent'],
          TMachine['__TResolvedTypesMeta']
        >,
      observerOrListener?:
        | Observer<
            State<
              TMachine['__TContext'],
              TMachine['__TEvent'],
              any,
              TMachine['__TTypestate'],
              TMachine['__TResolvedTypesMeta']
            >
          >
        | ((
            value: State<
              TMachine['__TContext'],
              TMachine['__TEvent'],
              any,
              TMachine['__TTypestate'],
              TMachine['__TResolvedTypesMeta']
            >
          ) => void)
    ];

export function useInterpret<TMachine extends AnyStateMachine>(
  getMachine: MaybeLazy<TMachine>,
  ...[options = {}, observerOrListener]: RestParams<TMachine>
): InterpreterFrom<TMachine> {
>>>>>>> e58857fb
  const machine = useConstant(() => {
    return typeof getMachine === 'function' ? getMachine() : getMachine;
  });

  if (
    process.env.NODE_ENV !== 'production' &&
    typeof getMachine !== 'function'
  ) {
    const [initialMachine] = useState(machine);

    if (getMachine !== initialMachine) {
      console.warn(
        'Machine given to `useMachine` has changed between renders. This is not supported and might lead to unexpected results.\n' +
          'Please make sure that you pass the same Machine as argument each time.'
      );
    }
  }

  const {
    context,
    guards,
    actions,
<<<<<<< HEAD
    actors,
=======
    services,
>>>>>>> e58857fb
    delays,
    state: rehydratedState,
    ...interpreterOptions
  } = options;

  // it's not defined in `TypegenMachineOptions` so we can't just unpack this property here freely
  const { activities } = options as any;

  const service = useConstant(() => {
    const machineConfig = {
      context,
      guards,
      actions,
      actors,
      delays
    };
<<<<<<< HEAD
    const machineWithConfig = machine.provide(machineConfig);
=======
    const machineWithConfig = machine.withConfig(machineConfig as any, () => ({
      ...machine.context,
      ...context
    }));
>>>>>>> e58857fb

    return interpret(machineWithConfig as any, {
      deferEvents: true,
      ...interpreterOptions
    });
  });

  useIsomorphicLayoutEffect(() => {
    let sub;
    if (observerOrListener) {
      sub = service.subscribe(toObserver(observerOrListener) as any);
    }

    return () => {
      sub?.unsubscribe();
    };
  }, [observerOrListener]);

  useIsomorphicLayoutEffect(() => {
    service.start(
      rehydratedState ? (State.create(rehydratedState) as any) : undefined
    );

    return () => {
      service.stop();
    };
  }, []);

  // Make sure options are kept updated when they change.
  // This mutation assignment is safe because the service instance is only used
  // in one place -- this hook's caller.
  useIsomorphicLayoutEffect(() => {
    Object.assign(service.machine.options.actions, actions);
    Object.assign(service.machine.options.guards, guards);
    Object.assign(service.machine.options.actors, actors);
    Object.assign(service.machine.options.delays, delays);
  }, [actions, guards, actors, delays]);

  useReactEffectActions(service);

  return service as any;
}<|MERGE_RESOLUTION|>--- conflicted
+++ resolved
@@ -3,19 +3,13 @@
 import {
   AnyStateMachine,
   AreAllImplementationsAssumedToBeProvided,
-  InternalMachineOptions,
+  InternalMachineImplementations,
   interpret,
   InterpreterFrom,
   InterpreterOptions,
-<<<<<<< HEAD
-  MachineImplementations,
-  Observer
-=======
   Observer,
   State
->>>>>>> e58857fb
 } from 'xstate';
-import { MachineContext } from '../../core/src';
 import { MaybeLazy } from './types';
 import useConstant from './useConstant';
 import { UseMachineOptions } from './useMachine';
@@ -41,20 +35,6 @@
   };
 }
 
-<<<<<<< HEAD
-export function useInterpret<
-  TContext extends MachineContext,
-  TEvent extends EventObject
->(
-  getMachine: MaybeLazy<StateMachine<TContext, TEvent>>,
-  options: Partial<InterpreterOptions> &
-    Partial<UseMachineOptions<TContext, TEvent>> &
-    Partial<MachineImplementations<TContext, TEvent>> = {},
-  observerOrListener?:
-    | Observer<State<TContext, TEvent>>
-    | ((value: State<TContext, TEvent>) => void)
-): Interpreter<TContext, TEvent> {
-=======
 type RestParams<
   TMachine extends AnyStateMachine
 > = AreAllImplementationsAssumedToBeProvided<
@@ -63,7 +43,7 @@
   ? [
       options: InterpreterOptions &
         UseMachineOptions<TMachine['__TContext'], TMachine['__TEvent']> &
-        InternalMachineOptions<
+        InternalMachineImplementations<
           TMachine['__TContext'],
           TMachine['__TEvent'],
           TMachine['__TResolvedTypesMeta'],
@@ -74,8 +54,6 @@
             State<
               TMachine['__TContext'],
               TMachine['__TEvent'],
-              any,
-              TMachine['__TTypestate'],
               TMachine['__TResolvedTypesMeta']
             >
           >
@@ -83,8 +61,6 @@
             value: State<
               TMachine['__TContext'],
               TMachine['__TEvent'],
-              any,
-              TMachine['__TTypestate'],
               TMachine['__TResolvedTypesMeta']
             >
           ) => void)
@@ -92,7 +68,7 @@
   : [
       options?: InterpreterOptions &
         UseMachineOptions<TMachine['__TContext'], TMachine['__TEvent']> &
-        InternalMachineOptions<
+        InternalMachineImplementations<
           TMachine['__TContext'],
           TMachine['__TEvent'],
           TMachine['__TResolvedTypesMeta']
@@ -102,8 +78,6 @@
             State<
               TMachine['__TContext'],
               TMachine['__TEvent'],
-              any,
-              TMachine['__TTypestate'],
               TMachine['__TResolvedTypesMeta']
             >
           >
@@ -111,8 +85,6 @@
             value: State<
               TMachine['__TContext'],
               TMachine['__TEvent'],
-              any,
-              TMachine['__TTypestate'],
               TMachine['__TResolvedTypesMeta']
             >
           ) => void)
@@ -122,7 +94,6 @@
   getMachine: MaybeLazy<TMachine>,
   ...[options = {}, observerOrListener]: RestParams<TMachine>
 ): InterpreterFrom<TMachine> {
->>>>>>> e58857fb
   const machine = useConstant(() => {
     return typeof getMachine === 'function' ? getMachine() : getMachine;
   });
@@ -145,18 +116,11 @@
     context,
     guards,
     actions,
-<<<<<<< HEAD
     actors,
-=======
-    services,
->>>>>>> e58857fb
     delays,
     state: rehydratedState,
     ...interpreterOptions
   } = options;
-
-  // it's not defined in `TypegenMachineOptions` so we can't just unpack this property here freely
-  const { activities } = options as any;
 
   const service = useConstant(() => {
     const machineConfig = {
@@ -166,14 +130,7 @@
       actors,
       delays
     };
-<<<<<<< HEAD
-    const machineWithConfig = machine.provide(machineConfig);
-=======
-    const machineWithConfig = machine.withConfig(machineConfig as any, () => ({
-      ...machine.context,
-      ...context
-    }));
->>>>>>> e58857fb
+    const machineWithConfig = machine.provide(machineConfig as any);
 
     return interpret(machineWithConfig as any, {
       deferEvents: true,
