--- conflicted
+++ resolved
@@ -1,8 +1,4 @@
-<<<<<<< HEAD
-import { EventObject, StateNode, TransitionDefinition } from 'xstate';
-=======
 import {
-  State,
   EventObject,
   StateValue,
   StateNode,
@@ -14,7 +10,6 @@
 export interface TransitionMap {
   state: StateValue | undefined;
 }
->>>>>>> aa89316d
 
 export type JSONSerializable<T extends object, U> = T & {
   toJSON: () => U;
