import { assert } from 'chai';
import { raise } from '../src/actions';
import { Machine } from '../src/StateNode';
import { testMultiTransition } from './utils';

const composerMachine = Machine({
  strict: true,
  initial: 'ReadOnly',
  states: {
    ReadOnly: {
      id: 'ReadOnly',
      initial: 'StructureEdit',
      onEntry: ['selectNone'],
      states: {
        StructureEdit: {
          id: 'StructureEditRO',
          parallel: true,
          on: {
            switchToProjectManagement: [
              {
                target: 'ProjectManagement'
              }
            ]
          },
          states: {
            SelectionStatus: {
              initial: 'SelectedNone',
              on: {
                singleClickActivity: [
                  {
                    target: '.SelectedActivity',
                    actions: ['selectActivity']
                  }
                ],
                singleClickLink: [
                  {
                    target: '.SelectedLink',
                    actions: ['selectLink']
                  }
                ]
              },
              states: {
                SelectedNone: {
                  onEntry: ['redraw']
                },
                SelectedActivity: {
                  onEntry: ['redraw'],
                  on: {
                    singleClickCanvas: [
                      {
                        target: 'SelectedNone',
                        actions: ['selectNone']
                      }
                    ]
                  }
                },
                SelectedLink: {
                  onEntry: ['redraw'],
                  on: {
                    singleClickCanvas: [
                      {
                        target: 'SelectedNone',
                        actions: ['selectNone']
                      }
                    ]
                  }
                }
              }
            },
            ClipboardStatus: {
              initial: 'Empty',
              states: {
                Empty: {
                  onEntry: ['emptyClipboard'],
                  on: {
                    cutInClipboardSuccess: [
                      {
                        target: 'FilledByCut'
                      }
                    ],
                    copyInClipboardSuccess: [
                      {
                        target: 'FilledByCopy'
                      }
                    ]
                  }
                },
                FilledByCopy: {
                  on: {
                    cutInClipboardSuccess: [
                      {
                        target: 'FilledByCut'
                      }
                    ],
                    copyInClipboardSuccess: [
                      {
                        target: 'FilledByCopy'
                      }
                    ],
                    pasteFromClipboardSuccess: [
                      {
                        target: 'FilledByCopy'
                      }
                    ]
                  }
                },
                FilledByCut: {
                  on: {
                    cutInClipboardSuccess: [
                      {
                        target: 'FilledByCut'
                      }
                    ],
                    copyInClipboardSuccess: [
                      {
                        target: 'FilledByCopy'
                      }
                    ],
                    pasteFromClipboardSuccess: [
                      {
                        target: 'Empty'
                      }
                    ]
                  }
                }
              }
            }
          }
        },
        ProjectManagement: {
          id: 'ProjectManagementRO',
          parallel: true,
          on: {
            switchToStructureEdit: [
              {
                target: 'StructureEdit'
              }
            ]
          },
          states: {
            SelectionStatus: {
              initial: 'SelectedNone',
              on: {
                singleClickActivity: [
                  {
                    target: '.SelectedActivity',
                    actions: ['selectActivity']
                  }
                ],
                singleClickLink: [
                  {
                    target: '.SelectedLink',
                    actions: ['selectLink']
                  }
                ]
              },
              states: {
                SelectedNone: {
                  onEntry: ['redraw']
                },
                SelectedActivity: {
                  onEntry: ['redraw'],
                  on: {
                    singleClickCanvas: [
                      {
                        target: 'SelectedNone',
                        actions: ['selectNone']
                      }
                    ]
                  }
                },
                SelectedLink: {
                  onEntry: ['redraw'],
                  on: {
                    singleClickCanvas: [
                      {
                        target: 'SelectedNone',
                        actions: ['selectNone']
                      }
                    ]
                  }
                }
              }
            }
          }
        }
      }
    }
  }
});

const wakMachine = Machine({
  id: 'wakMachine',
  parallel: true,
  strict: true,
  states: {
    wak1: {
      initial: 'wak1sonA',
      states: {
        wak1sonA: {
          onEntry: 'wak1sonAenter',
          onExit: 'wak1sonAexit'
        },
        wak1sonB: {
          onEntry: 'wak1sonBenter',
          onExit: 'wak1sonBexit'
        }
      },
      on: {
        WAK1: '.wak1sonB'
      },
      onEntry: 'wak1enter',
      onExit: 'wak1exit'
    },
    wak2: {
      initial: 'wak2sonA',
      states: {
        wak2sonA: {
          onEntry: 'wak2sonAenter',
          onExit: 'wak2sonAexit'
        },
        wak2sonB: {
          onEntry: 'wak2sonBenter',
          onExit: 'wak2sonBexit'
        }
      },
      on: {
        WAK2: '.wak2sonB'
      },
      onEntry: 'wak2enter',
      onExit: 'wak2exit'
    }
  }
});

const wordMachine = Machine({
  parallel: true,
  states: {
    bold: {
      initial: 'off',
      states: {
        on: {
          on: { TOGGLE_BOLD: 'off' }
        },
        off: {
          on: { TOGGLE_BOLD: 'on' }
        }
      }
    },
    underline: {
      initial: 'off',
      states: {
        on: {
          on: { TOGGLE_UNDERLINE: 'off' }
        },
        off: {
          on: { TOGGLE_UNDERLINE: 'on' }
        }
      }
    },
    italics: {
      initial: 'off',
      states: {
        on: {
          on: { TOGGLE_ITALICS: 'off' }
        },
        off: {
          on: { TOGGLE_ITALICS: 'on' }
        }
      }
    },
    list: {
      initial: 'none',
      states: {
        none: {
          on: { BULLETS: 'bullets', NUMBERS: 'numbers' }
        },
        bullets: {
          on: { NONE: 'none', NUMBERS: 'numbers' }
        },
        numbers: {
          on: { BULLETS: 'bullets', NONE: 'none' }
        }
      }
    }
  }
});

const flatParallelMachine = Machine({
  parallel: true,
  states: {
    foo: {},
    bar: {},
    baz: {
      initial: 'one',
      states: {
        one: { on: { E: 'two' } },
        two: {}
      }
    }
  }
});

const raisingParallelMachine = Machine({
  strict: true,
  parallel: true,
  states: {
    OUTER1: {
      initial: 'C',
      states: {
        A: {
          onEntry: [raise('TURN_OFF')],
          on: {
            EVENT_OUTER1_B: 'B',
            EVENT_OUTER1_C: 'C'
          }
        },
        B: {
          onEntry: [raise('TURN_ON')],
          on: {
            EVENT_OUTER1_A: 'A',
            EVENT_OUTER1_C: 'C'
          }
        },
        C: {
          onEntry: [raise('CLEAR')],
          on: {
            EVENT_OUTER1_A: 'A',
            EVENT_OUTER1_B: 'B'
          }
        }
      }
    },
    OUTER2: {
      parallel: true,
      states: {
        INNER1: {
          initial: 'ON',
          states: {
            OFF: {
              on: {
                TURN_ON: 'ON'
              }
            },
            ON: {
              on: {
                CLEAR: 'OFF'
              }
            }
          }
        },
        INNER2: {
          initial: 'OFF',
          states: {
            OFF: {
              on: {
                TURN_ON: 'ON'
              }
            },
            ON: {
              on: {
                TURN_OFF: 'OFF'
              }
            }
          }
        }
      }
    }
  }
});

const nestedParallelState = Machine({
  parallel: true,
  states: {
    OUTER1: {
      initial: 'STATE_OFF',
      states: {
        STATE_OFF: {
          on: {
            EVENT_COMPLEX: 'STATE_ON',
            EVENT_SIMPLE: 'STATE_ON'
          }
        },
        STATE_ON: {
          parallel: true,
          states: {
            STATE_NTJ0: {
              initial: 'STATE_IDLE_0',
              states: {
                STATE_IDLE_0: {
                  on: {
                    EVENT_STATE_NTJ0_WORK: 'STATE_WORKING_0'
                  }
                },
                STATE_WORKING_0: {
                  on: {
                    EVENT_STATE_NTJ0_IDLE: 'STATE_IDLE_0'
                  }
                }
              }
            },
            STATE_NTJ1: {
              initial: 'STATE_IDLE_1',
              states: {
                STATE_IDLE_1: {
                  on: {
                    EVENT_STATE_NTJ1_WORK: 'STATE_WORKING_1'
                  }
                },
                STATE_WORKING_1: {
                  on: {
                    EVENT_STATE_NTJ1_IDLE: 'STATE_IDLE_1'
                  }
                }
              }
            }
          }
        }
      }
    },
    OUTER2: {
      initial: 'STATE_OFF',
      states: {
        STATE_OFF: {
          on: {
            EVENT_COMPLEX: 'STATE_ON_COMPLEX',
            EVENT_SIMPLE: 'STATE_ON_SIMPLE'
          }
        },
        STATE_ON_SIMPLE: {},
        STATE_ON_COMPLEX: {
          parallel: true,
          states: {
            STATE_INNER1: {
              initial: 'STATE_OFF',
              states: {
                STATE_OFF: {},
                STATE_ON: {}
              }
            },
            STATE_INNER2: {
              initial: 'STATE_OFF',
              states: {
                STATE_OFF: {},
                STATE_ON: {}
              }
            }
          }
        }
      }
    }
  }
});

describe('parallel states', () => {
  it('should have initial parallel states', () => {
    const { initialState } = wordMachine;

    assert.deepEqual(initialState.value, {
      bold: 'off',
      italics: 'off',
      underline: 'off',
      list: 'none'
    });
  });

  const expected = {
    'bold.off': {
      TOGGLE_BOLD: {
        bold: 'on',
        italics: 'off',
        underline: 'off',
        list: 'none'
      }
    },
    'bold.on': {
      TOGGLE_BOLD: {
        bold: 'off',
        italics: 'off',
        underline: 'off',
        list: 'none'
      }
    },
    [JSON.stringify({
      bold: 'off',
      italics: 'off',
      underline: 'on',
      list: 'bullets'
    })]: {
      'TOGGLE_BOLD, TOGGLE_ITALICS': {
        bold: 'on',
        italics: 'on',
        underline: 'on',
        list: 'bullets'
      }
    }
  };

  Object.keys(expected).forEach(fromState => {
    Object.keys(expected[fromState]).forEach(eventTypes => {
      const toState = expected[fromState][eventTypes];

      it(`should go from ${fromState} to ${JSON.stringify(
        toState
      )} on ${eventTypes}`, () => {
        const resultState = testMultiTransition(
          wordMachine,
          fromState,
          eventTypes
        );

        assert.deepEqual(resultState.value, toState);
      });
    });
  });

  it('should have all parallel states represented in the state value', () => {
    const nextState = wakMachine.transition(wakMachine.initialState, 'WAK1');

    assert.deepEqual(nextState.value, { wak1: 'wak1sonB', wak2: 'wak2sonA' });
  });

  it('should have all parallel states represented in the state value (2)', () => {
    const nextState = wakMachine.transition(wakMachine.initialState, 'WAK2');

    assert.deepEqual(nextState.value, { wak1: 'wak1sonA', wak2: 'wak2sonB' });
  });

  it('should work with regions without states', () => {
    assert.deepEqual(flatParallelMachine.initialState.value, {
      foo: {},
      bar: {},
      baz: 'one'
    });
  });

  it('should work with regions without states', () => {
    const nextState = flatParallelMachine.transition(
      flatParallelMachine.initialState,
      'E'
    );
    assert.deepEqual(nextState.value, {
      foo: {},
      bar: {},
      baz: 'two'
    });
  });

  it('should properly transition to relative substate', () => {
    const nextState = composerMachine.transition(
      composerMachine.initialState,
      'singleClickActivity'
    );

    assert.deepEqual(nextState.value, {
      ReadOnly: {
        StructureEdit: {
          SelectionStatus: 'SelectedActivity',
          ClipboardStatus: 'Empty'
        }
      }
    });
  });

<<<<<<< HEAD
  it('should properly tranisition according to onEntry events on an initial state', () => {
=======
  it('should properly transition according to onEntry events on an initial state', () => {
>>>>>>> 34954e44
    assert.deepEqual(raisingParallelMachine.initialState.value, {
      OUTER1: 'C',
      OUTER2: {
        INNER1: 'OFF',
        INNER2: 'OFF'
      }
    });
  });

  it('should properly transition when raising events for a parallel state', () => {
    const nextState = raisingParallelMachine.transition(
      raisingParallelMachine.initialState,
      'EVENT_OUTER1_B'
    );

    assert.deepEqual(nextState.value, {
      OUTER1: 'B',
      OUTER2: {
        INNER1: 'ON',
        INNER2: 'ON'
      }
    });
  });

  describe('transitions with nested parallel states', () => {
    const initialState = nestedParallelState.initialState;
    const simpleNextState = nestedParallelState.transition(
      initialState,
      'EVENT_SIMPLE'
    );
    const complexNextState = nestedParallelState.transition(
      initialState,
      'EVENT_COMPLEX'
    );

    it('should properly transition when in a simple nested state', () => {
      const nextState = nestedParallelState.transition(
        simpleNextState,
        'EVENT_STATE_NTJ0_WORK'
      );

      assert.deepEqual(nextState.value, {
        OUTER1: {
          STATE_ON: {
            STATE_NTJ0: 'STATE_WORKING_0',
            STATE_NTJ1: 'STATE_IDLE_1'
          }
        },
        OUTER2: 'STATE_ON_SIMPLE'
      });
    });

    it('should properly transition when in a complex nested state', () => {
      const nextState = nestedParallelState.transition(
        complexNextState,
        'EVENT_STATE_NTJ0_WORK'
      );

      assert.deepEqual(nextState.value, {
        OUTER1: {
          STATE_ON: {
            STATE_NTJ0: 'STATE_WORKING_0',
            STATE_NTJ1: 'STATE_IDLE_1'
          }
        },
        OUTER2: {
          STATE_ON_COMPLEX: {
            STATE_INNER1: 'STATE_OFF',
            STATE_INNER2: 'STATE_OFF'
          }
        }
      });
    });
  });
});<|MERGE_RESOLUTION|>--- conflicted
+++ resolved
@@ -562,11 +562,7 @@
     });
   });
 
-<<<<<<< HEAD
-  it('should properly tranisition according to onEntry events on an initial state', () => {
-=======
   it('should properly transition according to onEntry events on an initial state', () => {
->>>>>>> 34954e44
     assert.deepEqual(raisingParallelMachine.initialState.value, {
       OUTER1: 'C',
       OUTER2: {
