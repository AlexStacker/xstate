import { assert } from 'chai';
import { Machine } from '../src/index';
import { testMultiTransition } from './utils';

const composerMachine = Machine({
  strict: true,
  initial: 'ReadOnly',
  states: {
    ReadOnly: {
      id: 'ReadOnly',
      initial: 'StructureEdit',
      onEntry: ['selectNone'],
      states: {
        StructureEdit: {
          id: 'StructureEditRO',
          parallel: true,
          on: {
            switchToProjectManagement: [
              {
                target: 'ProjectManagement'
              }
            ]
          },
          states: {
            SelectionStatus: {
              initial: 'SelectedNone',
              on: {
                singleClickActivity: [
                  {
                    target: '.SelectedActivity',
                    actions: ['selectActivity']
                  }
                ],
                singleClickLink: [
                  {
                    target: '.SelectedLink',
                    actions: ['selectLink']
                  }
                ]
              },
              states: {
                SelectedNone: {
                  onEntry: ['redraw']
                },
                SelectedActivity: {
                  onEntry: ['redraw'],
                  on: {
                    singleClickCanvas: [
                      {
                        target: 'SelectedNone',
                        actions: ['selectNone']
                      }
                    ]
                  }
                },
                SelectedLink: {
                  onEntry: ['redraw'],
                  on: {
                    singleClickCanvas: [
                      {
                        target: 'SelectedNone',
                        actions: ['selectNone']
                      }
                    ]
                  }
                }
              }
            },
            ClipboardStatus: {
              initial: 'Empty',
              states: {
                Empty: {
                  onEntry: ['emptyClipboard'],
                  on: {
                    cutInClipboardSuccess: [
                      {
                        target: 'FilledByCut'
                      }
                    ],
                    copyInClipboardSuccess: [
                      {
                        target: 'FilledByCopy'
                      }
                    ]
                  }
                },
                FilledByCopy: {
                  on: {
                    cutInClipboardSuccess: [
                      {
                        target: 'FilledByCut'
                      }
                    ],
                    copyInClipboardSuccess: [
                      {
                        target: 'FilledByCopy'
                      }
                    ],
                    pasteFromClipboardSuccess: [
                      {
                        target: 'FilledByCopy'
                      }
                    ]
                  }
                },
                FilledByCut: {
                  on: {
                    cutInClipboardSuccess: [
                      {
                        target: 'FilledByCut'
                      }
                    ],
                    copyInClipboardSuccess: [
                      {
                        target: 'FilledByCopy'
                      }
                    ],
                    pasteFromClipboardSuccess: [
                      {
                        target: 'Empty'
                      }
                    ]
                  }
                }
              }
            }
          }
        },
        ProjectManagement: {
          id: 'ProjectManagementRO',
          parallel: true,
          on: {
            switchToStructureEdit: [
              {
                target: 'StructureEdit'
              }
            ]
          },
          states: {
            SelectionStatus: {
              initial: 'SelectedNone',
              on: {
                singleClickActivity: [
                  {
                    target: '.SelectedActivity',
                    actions: ['selectActivity']
                  }
                ],
                singleClickLink: [
                  {
                    target: '.SelectedLink',
                    actions: ['selectLink']
                  }
                ]
              },
              states: {
                SelectedNone: {
                  onEntry: ['redraw']
                },
                SelectedActivity: {
                  onEntry: ['redraw'],
                  on: {
                    singleClickCanvas: [
                      {
                        target: 'SelectedNone',
                        actions: ['selectNone']
                      }
                    ]
                  }
                },
                SelectedLink: {
                  onEntry: ['redraw'],
                  on: {
                    singleClickCanvas: [
                      {
                        target: 'SelectedNone',
                        actions: ['selectNone']
                      }
                    ]
                  }
                }
              }
            }
          }
        }
      }
    }
  }
});

const wakMachine = Machine({
  id: 'wakMachine',
  parallel: true,
  strict: true,
  states: {
    wak1: {
      initial: 'wak1sonA',
      states: {
        wak1sonA: {
          onEntry: 'wak1sonAenter',
          onExit: 'wak1sonAexit'
        },
        wak1sonB: {
          onEntry: 'wak1sonBenter',
          onExit: 'wak1sonBexit'
        }
      },
      on: {
        WAK1: '.wak1sonB'
      },
      onEntry: 'wak1enter',
      onExit: 'wak1exit'
    },
    wak2: {
      initial: 'wak2sonA',
      states: {
        wak2sonA: {
          onEntry: 'wak2sonAenter',
          onExit: 'wak2sonAexit'
        },
        wak2sonB: {
          onEntry: 'wak2sonBenter',
          onExit: 'wak2sonBexit'
        }
      },
      on: {
        WAK2: '.wak2sonB'
      },
      onEntry: 'wak2enter',
      onExit: 'wak2exit'
    }
  }
});

const wordMachine = Machine({
  parallel: true,
  states: {
    bold: {
      initial: 'off',
      states: {
        on: {
          on: { TOGGLE_BOLD: 'off' }
        },
        off: {
          on: { TOGGLE_BOLD: 'on' }
        }
      }
    },
    underline: {
      initial: 'off',
      states: {
        on: {
          on: { TOGGLE_UNDERLINE: 'off' }
        },
        off: {
          on: { TOGGLE_UNDERLINE: 'on' }
        }
      }
    },
    italics: {
      initial: 'off',
      states: {
        on: {
          on: { TOGGLE_ITALICS: 'off' }
        },
        off: {
          on: { TOGGLE_ITALICS: 'on' }
        }
      }
    },
    list: {
      initial: 'none',
      states: {
        none: {
          on: { BULLETS: 'bullets', NUMBERS: 'numbers' }
        },
        bullets: {
          on: { NONE: 'none', NUMBERS: 'numbers' }
        },
        numbers: {
          on: { BULLETS: 'bullets', NONE: 'none' }
        }
      }
    }
  }
});

const flatParallelMachine = Machine({
  parallel: true,
  states: {
    foo: {},
    bar: {},
    baz: {
      initial: 'one',
      states: {
        one: { on: { E: 'two' } },
        two: {}
      }
    }
  }
});

describe('parallel states', () => {
  it('should have initial parallel states', () => {
    const { initialState } = wordMachine;

    assert.deepEqual(initialState.value, {
      bold: 'off',
      italics: 'off',
      underline: 'off',
      list: 'none'
    });
  });

  const expected = {
    'bold.off': {
      TOGGLE_BOLD: {
        bold: 'on',
        italics: 'off',
        underline: 'off',
        list: 'none'
      }
    },
    'bold.on': {
      TOGGLE_BOLD: {
        bold: 'off',
        italics: 'off',
        underline: 'off',
        list: 'none'
      }
    },
    [JSON.stringify({
      bold: 'off',
      italics: 'off',
      underline: 'on',
      list: 'bullets'
    })]: {
      'TOGGLE_BOLD, TOGGLE_ITALICS': {
        bold: 'on',
        italics: 'on',
        underline: 'on',
        list: 'bullets'
      }
    }
  };

  Object.keys(expected).forEach(fromState => {
    Object.keys(expected[fromState]).forEach(eventTypes => {
      const toState = expected[fromState][eventTypes];

      it(`should go from ${fromState} to ${JSON.stringify(
        toState
      )} on ${eventTypes}`, () => {
        const resultState = testMultiTransition(
          wordMachine,
          fromState,
          eventTypes
        );

        assert.deepEqual(resultState.value, toState);
      });
    });
  });

  it('should have all parallel states represented in the state value', () => {
    const nextState = wakMachine.transition(wakMachine.initialState, 'WAK1');

    assert.deepEqual(nextState.value, { wak1: 'wak1sonB', wak2: 'wak2sonA' });
  });

  it('should have all parallel states represented in the state value (2)', () => {
    const nextState = wakMachine.transition(wakMachine.initialState, 'WAK2');

    assert.deepEqual(nextState.value, { wak1: 'wak1sonA', wak2: 'wak2sonB' });
  });

  it('should work with regions without states', () => {
    assert.deepEqual(flatParallelMachine.initialState.value, {
      foo: {},
      bar: {},
      baz: 'one'
    });
  });

  it('should work with regions without states', () => {
    const nextState = flatParallelMachine.transition(
      flatParallelMachine.initialState,
      'E'
    );
    assert.deepEqual(nextState.value, {
      foo: {},
      bar: {},
      baz: 'two'
    });
  });

  it('should properly transition to relative substate', () => {
    const nextState = composerMachine.transition(
      composerMachine.initialState,
      'singleClickActivity'
    );

    assert.deepEqual(nextState.value, {
      ReadOnly: {
        StructureEdit: {
<<<<<<< HEAD
          ClipboardStatus: 'Empty',
          SelectionStatus: 'SelectedActivity'
=======
          SelectionStatus: 'SelectedActivity',
          Clipboard: 'Empty'
>>>>>>> be9c1c0b
        }
      }
    });
  });
});<|MERGE_RESOLUTION|>--- conflicted
+++ resolved
@@ -403,13 +403,8 @@
     assert.deepEqual(nextState.value, {
       ReadOnly: {
         StructureEdit: {
-<<<<<<< HEAD
-          ClipboardStatus: 'Empty',
-          SelectionStatus: 'SelectedActivity'
-=======
           SelectionStatus: 'SelectedActivity',
-          Clipboard: 'Empty'
->>>>>>> be9c1c0b
+          ClipboardStatus: 'Empty'
         }
       }
     });
