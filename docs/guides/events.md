# Events

An event is what causes a state machine to [transition](./transitions.md) from its current [state](./states.md) to its next state. All state transitions in a state machine are due to these events; state cannot change unless some stimulus (the event) causes it to change.

An event is an object with a `type` property, signifying what type of event it is:

```js
const timerEvent = {
  type: 'TIMER' // the convention is to use CONST_CASE for event names
};
```

As shorthand, in XState, events that only have a `type` can be represented just by their string type:

```js
// equivalent to { type: 'TIMER' }
const timerEvent = 'TIMER';
```

Event objects can also have other properties, which represent data associated with the event:

```js
const keyDownEvent = {
  type: 'keydown',
  key: 'Enter'
};
```

## Sending Events

As explained in the [transitions guide](./transitions.md), a transition defines what the next state will be given the current state and the event, defined on its `on: { ... }` property. This can be observed by passing an event into the [transition method](./transitions.md#machine-transition-method):

```js
import { createMachine } from 'xstate';

const lightMachine = createMachine({
  /* ... */
});

const { initialState } = lightMachine;

let nextState = lightMachine.transition(initialState, 'TIMER'); // string event
console.log(nextState.value);
// => 'yellow'

nextState = lightMachine.transition(nextState, { type: 'TIMER' }); // event object
console.log(nextState.value);
// => 'red'
```

By specifying the event type on the `type` property, many native events, such as DOM events, are compatible and can be used directly with XState:

```js
import { createMachine, interpret } from 'xstate';

const mouseMachine = createMachine({
  on: {
    mousemove: {
      actions: [
        (context, event) => {
          const { offsetX, offsetY } = event;
          console.log({ offsetX, offsetY });
        }
      ]
    }
  }
});
const mouseService = interpret(mouseMachine).start();

window.addEventListener('mousemove', (event) => {
  // event can be sent directly to service
  mouseService.send(event);
});
```

## Null Events

::: warning
The null event syntax `({ on: { '': ... } })` will be deprecated in version 5. The new [always](./transitions.md#eventless-always-transitions) syntax should be used instead.
:::

A null event is an event that has no type, and occurs immediately once a state is entered. In transitions, it is represented by an empty string (`''`):

```js
// contrived example
const skipMachine = createMachine({
  id: 'skip',
  initial: 'one',
  states: {
    one: {
      on: { CLICK: 'two' }
    },
    two: {
      // null event '' always occurs once state is entered
      // immediately take the transition to 'three'
      on: { '': 'three' }
    },
    three: {
      type: 'final'
    }
  }
});

const { initialState } = skipMachine;
const nextState = skipMachine.transition(initialState, 'CLICK');

console.log(nextState.value);
// => 'three'
```

<iframe src="https://stately.ai/viz/embed?gist=f8b1c6470371b13eb2838b84194ca428"></iframe>

There are many use cases for null events, especially when defining [transient transitions](./transitions.md#transient-transitions), where a (potentially [transient](./statenodes.md#transient-state-nodes)) state immediately determines what the next state should be based on [conditions](./guards.md):

```js
const isAdult = ({ age }) => age >= 18;
const isMinor = ({ age }) => age < 18;

const ageMachine = createMachine({
  id: 'age',
  context: { age: undefined }, // age unknown
  initial: 'unknown',
  states: {
    unknown: {
      on: {
        // immediately take transition that satisfies conditional guard.
        // otherwise, no transition occurs
        '': [
          { target: 'adult', cond: isAdult },
          { target: 'child', cond: isMinor }
        ]
      }
    },
    adult: { type: 'final' },
    child: { type: 'final' }
  }
});

console.log(ageMachine.initialState.value);
// => 'unknown'

const personData = { age: 28 };

const personMachine = ageMachine.withContext(personData);

console.log(personMachine.initialState.value);
// => 'adult'
```

<<<<<<< HEAD
<iframe src="https://xstate.js.org/viz/?gist=2f9f2f4bd5dcd5ff262c7f2a7e9199aa&embed=1"></iframe>
=======
<iframe src="https://stately.ai/viz/embed?gist=2f9f2f4bd5dcd5ff262c7f2a7e9199aa"></iframe>

## SCXML

Events in SCXML contain information relevant to the source of the event, and have a different schema than event objects in XState. Internally, event objects are converted to SCXML events for compatibility.

SCXML events include:

- `name` - a character string giving the name of the event. This is equivalent to the `.type` property of an XState event.
- `type` - the event type: `'platform'`, `'external'`, or `'internal'`.
  - `platform` events are raised by the platform itself, such as error events.
  - `internal` events are raised by `raise(...)` actions or by `send(...)` actions with `target: '_internal'`.
  - `external` events describe all other events.
- `sendid` - the send ID of the triggering `send(...)` action.
- `origin` - a string that allows the receiver of this event to `send(...)` a response event back to the origin.
- `origintype` - used with `origin`
- `invokeid` - the invoke ID of the invocation that triggered the child service.
- `data` - any data that the sending entity chose to include with this event. This is equivalent to an XState event object.

The SCXML event form of all XState events is present in the `_event` property of action and guard meta objects (third argument):

```js {4-5,9-10}
// ...
{
  actions: {
    someAction: (context, event, { _event }) => {
      console.log(_event); // SCXML event
    };
  },
  guards: {
    someGuard: (context, event, { _event }) => {
      console.log(_event); // SCXML event
    }
  }
}
// ..
```
>>>>>>> 2e838013
<|MERGE_RESOLUTION|>--- conflicted
+++ resolved
@@ -147,44 +147,4 @@
 // => 'adult'
 ```
 
-<<<<<<< HEAD
-<iframe src="https://xstate.js.org/viz/?gist=2f9f2f4bd5dcd5ff262c7f2a7e9199aa&embed=1"></iframe>
-=======
-<iframe src="https://stately.ai/viz/embed?gist=2f9f2f4bd5dcd5ff262c7f2a7e9199aa"></iframe>
-
-## SCXML
-
-Events in SCXML contain information relevant to the source of the event, and have a different schema than event objects in XState. Internally, event objects are converted to SCXML events for compatibility.
-
-SCXML events include:
-
-- `name` - a character string giving the name of the event. This is equivalent to the `.type` property of an XState event.
-- `type` - the event type: `'platform'`, `'external'`, or `'internal'`.
-  - `platform` events are raised by the platform itself, such as error events.
-  - `internal` events are raised by `raise(...)` actions or by `send(...)` actions with `target: '_internal'`.
-  - `external` events describe all other events.
-- `sendid` - the send ID of the triggering `send(...)` action.
-- `origin` - a string that allows the receiver of this event to `send(...)` a response event back to the origin.
-- `origintype` - used with `origin`
-- `invokeid` - the invoke ID of the invocation that triggered the child service.
-- `data` - any data that the sending entity chose to include with this event. This is equivalent to an XState event object.
-
-The SCXML event form of all XState events is present in the `_event` property of action and guard meta objects (third argument):
-
-```js {4-5,9-10}
-// ...
-{
-  actions: {
-    someAction: (context, event, { _event }) => {
-      console.log(_event); // SCXML event
-    };
-  },
-  guards: {
-    someGuard: (context, event, { _event }) => {
-      console.log(_event); // SCXML event
-    }
-  }
-}
-// ..
-```
->>>>>>> 2e838013
+<iframe src="https://stately.ai/viz/embed?gist=2f9f2f4bd5dcd5ff262c7f2a7e9199aa"></iframe>