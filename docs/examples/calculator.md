# Calculator
<<<<<<< HEAD

=======
## React
- Uses React, @xstate/react and Xstate 4.x.
- [GitHub repository](https://github.com/GiancarlosIO/xstate-react-calculator)

<iframe
     src="https://codesandbox.io/embed/github/GiancarlosIO/xstate-react-calculator/tree/master/?fontsize=14&hidenavigation=1&theme=dark"
     style="width:100%; height:500px; border:0; border-radius: 4px; overflow:hidden;"
     title="GiancarlosIO/xstate-react-calculator"
     allow="accelerometer; ambient-light-sensor; camera; encrypted-media; geolocation; gyroscope; hid; microphone; midi; payment; usb; vr; xr-spatial-tracking"
     sandbox="allow-forms allow-modals allow-popups allow-presentation allow-same-origin allow-scripts"
   ></iframe>

## Vue
>>>>>>> 597cfdc6
- Uses Vue 2.x, @xstate/vue and Xstate 4.x.
- [GitHub repository](https://github.com/Glutnix/xstate-vue-calculator/tree/master/)
- Based on [earlier work by Mukesh Soni](https://github.com/mukeshsoni/statechart-calculator) (React, Xstate 3.x)

<iframe src="https://codesandbox.io/embed/github/Glutnix/xstate-vue-calculator/tree/master/?fontsize=14&hidenavigation=1&initialpath=%2Fsrc%2FcalculatorStateGraph.js&module=%2Fsrc%2FcalculatorStategraph.js&theme=dark&view=preview"style="width:100%; height:500px; border:0; border-radius: 4px; overflow:hidden;" title="xstate-vue-calculator" sandbox="allow-modals allow-forms allow-popups allow-scripts allow-same-origin"></iframe><|MERGE_RESOLUTION|>--- conflicted
+++ resolved
@@ -1,8 +1,7 @@
 # Calculator
-<<<<<<< HEAD
 
-=======
 ## React
+
 - Uses React, @xstate/react and Xstate 4.x.
 - [GitHub repository](https://github.com/GiancarlosIO/xstate-react-calculator)
 
@@ -15,7 +14,7 @@
    ></iframe>
 
 ## Vue
->>>>>>> 597cfdc6
+
 - Uses Vue 2.x, @xstate/vue and Xstate 4.x.
 - [GitHub repository](https://github.com/Glutnix/xstate-vue-calculator/tree/master/)
 - Based on [earlier work by Mukesh Soni](https://github.com/mukeshsoni/statechart-calculator) (React, Xstate 3.x)
