--- conflicted
+++ resolved
@@ -78,12 +78,8 @@
     "prettier": "^2.0.2",
     "tslint": "^5.11.0",
     "typedoc": "^0.15.2",
-<<<<<<< HEAD
-    "typescript": "^3.7.5",
+    "typescript": "^3.8.3",
     "vue-jest": "^3.0.5",
-=======
-    "typescript": "^3.8.3",
->>>>>>> 96e44624
     "vuepress": "^1.2.0",
     "vuepress-plugin-export": "^0.2.0",
     "webpack-dev-middleware": "^3.6.0"
